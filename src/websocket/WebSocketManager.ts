<<<<<<< HEAD
import { WebSocketConnection, ServerMessage } from './WebSocketConnection';
import { WebSocketStatus, ServerEvent, isLocationEvent, isChatEvent } from '../types/events';
import { useAuthStore } from '../store/useAuthStore';
import { API_CONFIG } from '../api/env';
import { jwtDecode } from 'jwt-decode';
import { logger } from '../utils/logger';
import { useLocationStore } from '../store/useLocationStore';
import { useNotificationStore } from '../store/useNotificationStore';
import { ZodNotificationSchema, Notification } from '../types/notification';
=======
import { WebSocketConnection } from '../features/websocket/WebSocketConnection';
import { WebSocketStatus, ServerEvent, BaseEventSchema, isLocationEvent, isChatEvent } from '../types/events';
import { useAuthStore } from '../features/auth/store';
import { API_CONFIG } from '../api/env';
import { jwtDecode } from 'jwt-decode';
import { logger } from '../utils/logger';
import { useLocationStore } from '../features/location/store/useLocationStore';
import { useNotificationStore } from '../features/notifications/store/useNotificationStore';
import { ZodNotificationSchema, Notification } from '../features/notifications/types/notification';
import { ZodError } from 'zod';
>>>>>>> ee4b6461

interface ConnectionCallbacks {
  onMessage?: (event: Notification | ServerEvent) => void;
  onStatus?: (status: WebSocketStatus) => void;
  onError?: (error: Error) => void;
}

interface ConnectedPayload {
  userId: string;
  tripCount: number;
  trips: string[];
}

/**
 * WebSocketManager - Single connection per user architecture
 *
 * This manager maintains ONE WebSocket connection per user (not per trip).
 * The server automatically subscribes the user to all their trips.
 * Dynamic trip subscriptions can be added/removed via messages.
 */
export class WebSocketManager {
  private static instance: WebSocketManager;
  private connection: WebSocketConnection | null = null;
  private tokenRefreshTimer: ReturnType<typeof setInterval> | null = null;
  private reconnectAttempts = 0;
  private readonly maxReconnectAttempts = API_CONFIG.WEBSOCKET.RECONNECT_ATTEMPTS;
  private callbacks: ConnectionCallbacks = {};
  private subscribedTrips: Set<string> = new Set();
  private isConnecting = false;

  private constructor() {
    // Singleton - use getInstance()
  }

  public static getInstance(): WebSocketManager {
    if (!WebSocketManager.instance) {
      WebSocketManager.instance = new WebSocketManager();
    }
    return WebSocketManager.instance;
  }

  private getWebSocketUrl(token: string): string {
    const base = API_CONFIG.BASE_URL.replace(/^http/, 'ws');
    const params = new URLSearchParams({ token });
    return `${base}/v1/ws?${params.toString()}`;
  }

  /**
   * Connect to WebSocket server.
   * This establishes a single connection for the user.
   * The server automatically subscribes to all user's trips.
   */
  public async connect(callbacks?: ConnectionCallbacks): Promise<void> {
    // Prevent multiple simultaneous connection attempts
    if (this.isConnecting) {
      logger.debug('WS', 'Connection already in progress');
      return;
    }

    try {
      this.isConnecting = true;
      const { token, user } = useAuthStore.getState();

      if (!token || !user?.id) {
        throw new Error('Not authenticated');
      }

      // If already connected, just update callbacks
      if (this.connection?.isConnected()) {
        if (callbacks) {
          this.callbacks = { ...this.callbacks, ...callbacks };
        }
        this.isConnecting = false;
        return;
      }

      // Check token expiration
      const decoded = jwtDecode<{ exp: number }>(token);
      const timeUntilExpiry = decoded.exp * 1000 - Date.now();

      // If token expires in less than 5 minutes, refresh it
      if (timeUntilExpiry < 300000) {
        logger.debug('WS', 'Token near expiry, refreshing before connection');
        await useAuthStore.getState().refreshSession();
        this.isConnecting = false;
        return this.connect(callbacks);
      }

      // Store callbacks
      if (callbacks) {
        this.callbacks = { ...this.callbacks, ...callbacks };
      }

      // Create connection with message handler
      this.connection = new WebSocketConnection({
        url: this.getWebSocketUrl(token),
        token,
        userId: user.id,
        onMessage: (message) => this.handleServerMessage(message),
        onStatus: (status) => {
          this.callbacks.onStatus?.(status);
          if (status === 'DISCONNECTED') {
            this.subscribedTrips.clear();
          }
        },
        onError: (error) => {
          this.callbacks.onError?.(error);
          if (error.message === 'Authentication failed') {
            useAuthStore.getState().refreshSession()
<<<<<<< HEAD
              .then(() => this.reconnect())
              .catch((err) => logger.error('WS', 'Token refresh failed:', err));
=======
              .then(() => this.reconnect(tripId, callbacks))
              .catch((err: Error) => logger.error('WS', 'Token refresh failed:', err));
>>>>>>> ee4b6461
          }
        },
      });

      await this.connection.connect();
      this.reconnectAttempts = 0;
      logger.info('WS', 'WebSocket connected');

    } catch (error) {
      logger.error('WS', 'Connection failed:', error);
      await this.handleConnectionError();
    } finally {
      this.isConnecting = false;
    }
  }

  /**
   * Handle incoming server messages
   */
  private handleServerMessage(message: ServerMessage): void {
    switch (message.type) {
      case 'connected':
        this.handleConnectedMessage(message.payload as ConnectedPayload);
        break;

      case 'event':
        this.handleEventMessage(message.payload);
        break;

      case 'subscribed':
        {
          const payload = message.payload as { tripId: string };
          this.subscribedTrips.add(payload.tripId);
          logger.debug('WS', `Subscribed to trip: ${payload.tripId}`);
        }
        break;

      case 'unsubscribed':
        {
          const payload = message.payload as { tripId: string };
          this.subscribedTrips.delete(payload.tripId);
          logger.debug('WS', `Unsubscribed from trip: ${payload.tripId}`);
        }
        break;

      case 'pong':
        // Server responded to our ping
        break;

      case 'error':
        logger.error('WS', 'Server error:', message.error);
        this.callbacks.onError?.(new Error(message.error || 'Unknown server error'));
        break;

      default:
        logger.warn('WS', 'Unknown message type:', message.type);
    }
  }

  /**
   * Handle the 'connected' message from server
   */
  private handleConnectedMessage(payload: ConnectedPayload): void {
    logger.info('WS', `Connected as user ${payload.userId}, subscribed to ${payload.tripCount} trips`);

    // Update subscribed trips set
    this.subscribedTrips.clear();
    payload.trips.forEach(tripId => this.subscribedTrips.add(tripId));
  }

  /**
   * Handle event messages (trip events, chat, location, etc.)
   */
  private handleEventMessage(payload: unknown): void {
    if (!payload || typeof payload !== 'object') {
      logger.warn('WS', 'Invalid event payload');
      return;
    }

    const event = payload as ServerEvent;

    // Try to parse as notification first
    const notificationResult = ZodNotificationSchema.safeParse(payload);
    if (notificationResult.success) {
      const notification = notificationResult.data;
      logger.debug('WS', `Received notification: ${notification.type}`);
      useNotificationStore.getState().handleIncomingNotification(notification);
      this.callbacks.onMessage?.(notification);
      return;
    }

    // Handle as ServerEvent
    if (event.type) {
      logger.debug('WS', `Received event: ${event.type}`);

      // Handle location events
      if (isLocationEvent(event) && event.tripId) {
        this.handleLocationEvent(event, event.tripId);
      }

      // Handle chat events
      if (isChatEvent(event)) {
        this.handleChatEvent(event);
      }

      // Forward to callbacks
      this.callbacks.onMessage?.(event);
    }
  }

  private handleLocationEvent(event: ServerEvent, tripId: string): void {
    if (event.type === 'LOCATION_UPDATED' && event.payload) {
      const { userId, name, location } = event.payload as {
        userId: string;
        name?: string;
        location: {
          latitude: number;
          longitude: number;
          accuracy?: number;
          timestamp: number;
        }
      };

      if (userId && location) {
        useLocationStore.getState().updateMemberLocation(tripId, {
          userId,
          name,
          location: {
            latitude: location.latitude,
            longitude: location.longitude,
            accuracy: location.accuracy,
            timestamp: location.timestamp
          }
        });
      }
    } else if (event.type === 'LOCATION_SHARING_CHANGED' && event.payload) {
      const { userId, isSharingEnabled } = event.payload as {
        userId: string;
        isSharingEnabled: boolean;
      };
      logger.debug('WS', `User ${userId} ${isSharingEnabled ? 'enabled' : 'disabled'} location sharing`);
    }
  }

  private handleChatEvent(event: ServerEvent): void {
<<<<<<< HEAD
    const { useChatStore } = require('../store/useChatStore');

=======
    // Forward the chat event to the chat store
    const { useChatStore } = require('../features/chat/store');
    
    // Add detailed logging of the raw event
>>>>>>> ee4b6461
    logger.debug('WS', 'Received chat event type:', event.type);

    // Handle CHAT_MESSAGE_SEND as MESSAGE_SENT
    const eventType = event.type as string;
    if (eventType === 'CHAT_MESSAGE_SEND') {
      try {
        const payload = event.payload as {
          messageId: string;
          tripId: string;
          content: string;
          user: { id: string; name: string; avatar?: string };
          timestamp: string;
        };

        const mappedEvent = {
          id: event.id,
          type: 'MESSAGE_SENT',
          tripId: payload.tripId,
          userId: event.userId || payload.user.id,
          timestamp: event.timestamp || payload.timestamp,
          payload: {
            message: {
              id: payload.messageId,
              content: payload.content,
              sender: payload.user,
              createdAt: payload.timestamp
            }
          }
        };

        useChatStore.getState().handleChatEvent(mappedEvent);
        return;
      } catch (error) {
        logger.error('WS', 'Error handling CHAT_MESSAGE_SEND:', error);
        return;
      }
    }

    // Map event types to what chat store expects
    let mappedEvent;

    switch (event.type) {
      case 'CHAT_MESSAGE_SENT':
        {
          const payload = event.payload as {
            messageId: string;
            tripId: string;
            content: string;
            user: { id: string; name: string; avatar?: string };
            timestamp: string;
          };

          mappedEvent = {
            id: event.id,
            type: 'MESSAGE_SENT',
            tripId: payload.tripId,
            userId: event.userId,
            timestamp: event.timestamp,
            payload: {
              message: {
                id: payload.messageId,
                content: payload.content,
                sender: payload.user,
                createdAt: payload.timestamp
              }
            }
          };
        }
        break;

      case 'CHAT_MESSAGE_EDITED':
        {
          const payload = event.payload as { messageId: string; tripId: string; content: string };
          mappedEvent = {
            id: event.id,
            type: 'MESSAGE_EDITED',
            tripId: payload.tripId,
            userId: event.userId,
            timestamp: event.timestamp,
            payload: { messageId: payload.messageId, content: payload.content }
          };
        }
        break;

      case 'CHAT_MESSAGE_DELETED':
        {
          const payload = event.payload as { messageId: string; tripId: string };
          mappedEvent = {
            id: event.id,
            type: 'MESSAGE_DELETED',
            tripId: payload.tripId,
            userId: event.userId,
            timestamp: event.timestamp,
            payload: { messageId: payload.messageId }
          };
        }
        break;

      case 'CHAT_REACTION_ADDED':
        {
          const payload = event.payload as {
            messageId: string;
            tripId: string;
            reaction: string;
            user: { id: string; name: string; avatar?: string };
          };
          mappedEvent = {
            id: event.id,
            type: 'REACTION_ADDED',
            tripId: payload.tripId,
            userId: event.userId,
            timestamp: event.timestamp,
            payload: { messageId: payload.messageId, reaction: payload.reaction, user: payload.user }
          };
        }
        break;

      case 'CHAT_REACTION_REMOVED':
        {
          const payload = event.payload as {
            messageId: string;
            tripId: string;
            reaction: string;
            user: { id: string; name: string; avatar?: string };
          };
          mappedEvent = {
            id: event.id,
            type: 'REACTION_REMOVED',
            tripId: payload.tripId,
            userId: event.userId,
            timestamp: event.timestamp,
            payload: { messageId: payload.messageId, reaction: payload.reaction, userId: payload.user.id }
          };
        }
        break;

      case 'CHAT_READ_RECEIPT':
        {
          const payload = event.payload as {
            messageId: string;
            tripId: string;
            userId: string;
            userName: string;
            userAvatar?: string;
            timestamp: string;
          };
          mappedEvent = {
            id: event.id,
            type: 'CHAT_READ_RECEIPT',
            tripId: payload.tripId || event.tripId,
            userId: payload.userId || event.userId,
            timestamp: event.timestamp,
            payload: {
              messageId: payload.messageId,
              user: { id: payload.userId, name: payload.userName, avatar: payload.userAvatar },
              timestamp: payload.timestamp || event.timestamp
            }
          };
        }
        break;

      case 'CHAT_TYPING_STATUS':
        {
          const payload = event.payload as {
            tripId: string;
            userId: string;
            isTyping: boolean;
            username: string;
          };
          mappedEvent = {
            id: event.id,
            type: 'TYPING_STATUS',
            tripId: payload.tripId,
            userId: event.userId,
            timestamp: event.timestamp,
            payload: { userId: payload.userId, isTyping: payload.isTyping, username: payload.username }
          };
        }
        break;

      default:
        logger.warn('WS', `Unknown chat event type: ${event.type}`);
        return;
    }

    if (mappedEvent) {
      useChatStore.getState().handleChatEvent(mappedEvent);
    }
  }

  private async handleConnectionError(): Promise<void> {
    this.reconnectAttempts++;

    if (this.reconnectAttempts <= this.maxReconnectAttempts) {
      const delay = Math.min(1000 * Math.pow(2, this.reconnectAttempts - 1), 30000);
      logger.debug('WS', `Attempting reconnection in ${delay}ms`, {
        attempt: this.reconnectAttempts,
        maxAttempts: this.maxReconnectAttempts
      });

      await new Promise(resolve => setTimeout(resolve, delay));
      return this.connect();
    }

    logger.error('WS', 'Max reconnection attempts reached');
    this.disconnect();
  }

  private async reconnect(): Promise<void> {
    this.disconnect();
    await new Promise(resolve => setTimeout(resolve, 1000));
    await this.connect();
  }

  /**
   * Subscribe to a specific trip's events
   * Used when user joins a new trip while connected
   */
  public subscribeToTrip(tripId: string): boolean {
    if (!this.connection?.isConnected()) {
      logger.warn('WS', 'Cannot subscribe to trip: not connected');
      return false;
    }

    if (this.subscribedTrips.has(tripId)) {
      logger.debug('WS', `Already subscribed to trip: ${tripId}`);
      return true;
    }

    return this.connection.send({
      type: 'subscribe',
      payload: { tripId }
    });
  }

  /**
   * Unsubscribe from a specific trip's events
   * Used when user leaves a trip while connected
   */
  public unsubscribeFromTrip(tripId: string): boolean {
    if (!this.connection?.isConnected()) {
      logger.warn('WS', 'Cannot unsubscribe from trip: not connected');
      return false;
    }

    if (!this.subscribedTrips.has(tripId)) {
      logger.debug('WS', `Not subscribed to trip: ${tripId}`);
      return true;
    }

    return this.connection.send({
      type: 'unsubscribe',
      payload: { tripId }
    });
  }

  /**
   * Check if subscribed to a specific trip
   */
  public isSubscribedToTrip(tripId: string): boolean {
    return this.subscribedTrips.has(tripId);
  }

  /**
   * Get list of subscribed trip IDs
   */
  public getSubscribedTrips(): string[] {
    return Array.from(this.subscribedTrips);
  }

  public disconnect(): void {
    if (this.tokenRefreshTimer) {
      clearInterval(this.tokenRefreshTimer);
      this.tokenRefreshTimer = null;
    }

    if (this.connection) {
      this.connection.disconnect();
      this.connection = null;
    }

    this.subscribedTrips.clear();
    this.reconnectAttempts = 0;
    this.isConnecting = false;
  }

  /**
   * Pause connection when app goes to background
   */
  public pauseAllConnections(): void {
    if (this.connection) {
      this.connection.disconnect();
    }
  }

  /**
   * Resume connection when app comes to foreground
   */
  public resumeAllConnections(): void {
    this.connect();
  }

  /**
   * Send a message through the WebSocket
   */
  public send(type: string, payload: Record<string, unknown>): boolean {
    if (!this.connection?.isConnected()) {
      logger.error('WS', 'Cannot send message, not connected');
      return false;
    }

    const userId = useAuthStore.getState().user?.id;
    if (!userId) {
      logger.error('WS', 'Cannot send message, no user ID');
      return false;
    }

    return this.connection.send({ type, payload: { ...payload, userId } });
  }

  /**
   * Send a chat message
   */
  public sendChatMessage(tripId: string, content: string, messageId: string): boolean {
    const user = useAuthStore.getState().user;
    if (!user) {
      logger.error('WS', 'Cannot send chat message, user not logged in');
      return false;
    }

    return this.send('CHAT_MESSAGE_SEND', {
      tripId,
      content,
      messageId,
      user: {
        id: user.id,
        name: user.username || user.firstName || 'You',
        avatar: user.profilePicture
      },
      timestamp: new Date().toISOString()
    });
  }

  /**
   * Send typing status
   */
  public sendTypingStatus(tripId: string, isTyping: boolean): boolean {
    const user = useAuthStore.getState().user;
    if (!user) {
      return false;
    }

    return this.send('TYPING_STATUS', {
      tripId,
      isTyping,
      userId: user.id,
      username: user.username || user.firstName || 'You'
    });
  }

  /**
   * Send read receipt
   */
  public sendReadReceipt(tripId: string, messageId: string): boolean {
    const user = useAuthStore.getState().user;
    if (!user) {
      return false;
    }

    return this.send('READ_RECEIPT', {
      tripId,
      messageId,
      userId: user.id,
      userName: user.username || user.firstName || 'You',
      userAvatar: user.profilePicture,
      timestamp: new Date().toISOString()
    });
  }

  public isConnected(): boolean {
    return this.connection?.isConnected() || false;
  }
}

export const wsManager = WebSocketManager.getInstance();<|MERGE_RESOLUTION|>--- conflicted
+++ resolved
@@ -1,14 +1,3 @@
-<<<<<<< HEAD
-import { WebSocketConnection, ServerMessage } from './WebSocketConnection';
-import { WebSocketStatus, ServerEvent, isLocationEvent, isChatEvent } from '../types/events';
-import { useAuthStore } from '../store/useAuthStore';
-import { API_CONFIG } from '../api/env';
-import { jwtDecode } from 'jwt-decode';
-import { logger } from '../utils/logger';
-import { useLocationStore } from '../store/useLocationStore';
-import { useNotificationStore } from '../store/useNotificationStore';
-import { ZodNotificationSchema, Notification } from '../types/notification';
-=======
 import { WebSocketConnection } from '../features/websocket/WebSocketConnection';
 import { WebSocketStatus, ServerEvent, BaseEventSchema, isLocationEvent, isChatEvent } from '../types/events';
 import { useAuthStore } from '../features/auth/store';
@@ -19,7 +8,6 @@
 import { useNotificationStore } from '../features/notifications/store/useNotificationStore';
 import { ZodNotificationSchema, Notification } from '../features/notifications/types/notification';
 import { ZodError } from 'zod';
->>>>>>> ee4b6461
 
 interface ConnectionCallbacks {
   onMessage?: (event: Notification | ServerEvent) => void;
@@ -27,31 +15,16 @@
   onError?: (error: Error) => void;
 }
 
-interface ConnectedPayload {
-  userId: string;
-  tripCount: number;
-  trips: string[];
-}
-
-/**
- * WebSocketManager - Single connection per user architecture
- *
- * This manager maintains ONE WebSocket connection per user (not per trip).
- * The server automatically subscribes the user to all their trips.
- * Dynamic trip subscriptions can be added/removed via messages.
- */
 export class WebSocketManager {
   private static instance: WebSocketManager;
   private connection: WebSocketConnection | null = null;
-  private tokenRefreshTimer: ReturnType<typeof setInterval> | null = null;
+  private currentTripId: string | null = null;
+  private tokenRefreshTimer: NodeJS.Timeout | null = null;
   private reconnectAttempts = 0;
   private readonly maxReconnectAttempts = API_CONFIG.WEBSOCKET.RECONNECT_ATTEMPTS;
-  private callbacks: ConnectionCallbacks = {};
-  private subscribedTrips: Set<string> = new Set();
-  private isConnecting = false;
 
   private constructor() {
-    // Singleton - use getInstance()
+    // Simplified constructor - we handle auth state changes directly
   }
 
   public static getInstance(): WebSocketManager {
@@ -61,188 +34,120 @@
     return WebSocketManager.instance;
   }
 
-  private getWebSocketUrl(token: string): string {
+  private getWebSocketUrl(tripId: string, token: string, apiKey: string): string {
     const base = API_CONFIG.BASE_URL.replace(/^http/, 'ws');
-    const params = new URLSearchParams({ token });
-    return `${base}/v1/ws?${params.toString()}`;
-  }
-
-  /**
-   * Connect to WebSocket server.
-   * This establishes a single connection for the user.
-   * The server automatically subscribes to all user's trips.
-   */
-  public async connect(callbacks?: ConnectionCallbacks): Promise<void> {
-    // Prevent multiple simultaneous connection attempts
-    if (this.isConnecting) {
-      logger.debug('WS', 'Connection already in progress');
-      return;
-    }
-
+    const params = new URLSearchParams({
+      token: token,
+      apikey: apiKey
+    });
+    return `${base}/v1/trips/${tripId}/ws?${params.toString()}`;
+  }
+
+  public async connect(tripId: string, callbacks?: ConnectionCallbacks): Promise<void> {
     try {
-      this.isConnecting = true;
       const { token, user } = useAuthStore.getState();
-
       if (!token || !user?.id) {
         throw new Error('Not authenticated');
       }
 
-      // If already connected, just update callbacks
-      if (this.connection?.isConnected()) {
-        if (callbacks) {
-          this.callbacks = { ...this.callbacks, ...callbacks };
-        }
-        this.isConnecting = false;
+      // If already connected to this trip, just update callbacks
+      if (this.currentTripId === tripId && this.connection?.isConnected()) {
+        this.connection.updateCallbacks(callbacks || {});
         return;
       }
 
       // Check token expiration
       const decoded = jwtDecode<{ exp: number }>(token);
       const timeUntilExpiry = decoded.exp * 1000 - Date.now();
-
+      
       // If token expires in less than 5 minutes, refresh it
       if (timeUntilExpiry < 300000) {
         logger.debug('WS', 'Token near expiry, refreshing before connection');
         await useAuthStore.getState().refreshSession();
-        this.isConnecting = false;
-        return this.connect(callbacks);
-      }
-
-      // Store callbacks
-      if (callbacks) {
-        this.callbacks = { ...this.callbacks, ...callbacks };
-      }
-
-      // Create connection with message handler
-      this.connection = new WebSocketConnection({
-        url: this.getWebSocketUrl(token),
-        token,
-        userId: user.id,
-        onMessage: (message) => this.handleServerMessage(message),
-        onStatus: (status) => {
-          this.callbacks.onStatus?.(status);
-          if (status === 'DISCONNECTED') {
-            this.subscribedTrips.clear();
+        return this.connect(tripId, callbacks);
+      }
+
+      const apiKey = process.env.EXPO_PUBLIC_SUPABASE_ANON_KEY;
+      if (!apiKey) {
+        throw new Error('Missing Supabase API key');
+      }
+
+      // Create a wrapper for the onMessage callback
+      const wrappedCallbacks: ConnectionCallbacks = {
+        ...callbacks,
+        onMessage: (messageData: any) => {
+          let parsedData: any;
+          try {
+            parsedData = JSON.parse(messageData);
+          } catch (error) {
+            logger.error('WS', 'Failed to parse incoming JSON message:', error);
+            return;
+          }
+
+          // Attempt 1: Validate as a standardized Notification object
+          const notificationResult = ZodNotificationSchema.safeParse(parsedData);
+
+          if (notificationResult.success) {
+            const validatedNotification = notificationResult.data;
+            logger.debug('WS', `Received valid Notification object, type: ${validatedNotification.type}`);
+
+            // Handle with the notification store
+            useNotificationStore.getState().handleIncomingNotification(validatedNotification);
+
+            // Pass the validated Notification object to the original callback
+            callbacks?.onMessage?.(validatedNotification);
+            return;
+          }
+
+          // Attempt 2: Handle as other ServerEvent types (e.g., Location, Chat)
+          if (typeof parsedData === 'object' && parsedData !== null && parsedData.type) {
+             const eventData = parsedData as ServerEvent;
+              logger.debug('WS', `Attempting to handle as ServerEvent, type: ${eventData.type}`);
+
+              let handled = false;
+              if (isLocationEvent(eventData)) {
+                this.handleLocationEvent(eventData, tripId);
+                handled = true;
+              }
+
+              if (isChatEvent(eventData)) {
+                this.handleChatEvent(eventData);
+                handled = true;
+              }
+
+              callbacks?.onMessage?.(eventData);
+
+          } else {
+              logger.warn('WS', 'Received message is not a valid Notification or recognizable ServerEvent:', parsedData);
           }
         },
         onError: (error) => {
-          this.callbacks.onError?.(error);
+          callbacks?.onError?.(error);
           if (error.message === 'Authentication failed') {
             useAuthStore.getState().refreshSession()
-<<<<<<< HEAD
-              .then(() => this.reconnect())
-              .catch((err) => logger.error('WS', 'Token refresh failed:', err));
-=======
               .then(() => this.reconnect(tripId, callbacks))
               .catch((err: Error) => logger.error('WS', 'Token refresh failed:', err));
->>>>>>> ee4b6461
           }
         },
+        onStatus: callbacks?.onStatus,
+      };
+
+      this.connection = new WebSocketConnection({
+        url: this.getWebSocketUrl(tripId, token, apiKey),
+        token,
+        apiKey,
+        tripId,
+        userId: user.id,
+        ...wrappedCallbacks,
       });
 
       await this.connection.connect();
+      this.currentTripId = tripId;
       this.reconnectAttempts = 0;
-      logger.info('WS', 'WebSocket connected');
 
     } catch (error) {
       logger.error('WS', 'Connection failed:', error);
-      await this.handleConnectionError();
-    } finally {
-      this.isConnecting = false;
-    }
-  }
-
-  /**
-   * Handle incoming server messages
-   */
-  private handleServerMessage(message: ServerMessage): void {
-    switch (message.type) {
-      case 'connected':
-        this.handleConnectedMessage(message.payload as ConnectedPayload);
-        break;
-
-      case 'event':
-        this.handleEventMessage(message.payload);
-        break;
-
-      case 'subscribed':
-        {
-          const payload = message.payload as { tripId: string };
-          this.subscribedTrips.add(payload.tripId);
-          logger.debug('WS', `Subscribed to trip: ${payload.tripId}`);
-        }
-        break;
-
-      case 'unsubscribed':
-        {
-          const payload = message.payload as { tripId: string };
-          this.subscribedTrips.delete(payload.tripId);
-          logger.debug('WS', `Unsubscribed from trip: ${payload.tripId}`);
-        }
-        break;
-
-      case 'pong':
-        // Server responded to our ping
-        break;
-
-      case 'error':
-        logger.error('WS', 'Server error:', message.error);
-        this.callbacks.onError?.(new Error(message.error || 'Unknown server error'));
-        break;
-
-      default:
-        logger.warn('WS', 'Unknown message type:', message.type);
-    }
-  }
-
-  /**
-   * Handle the 'connected' message from server
-   */
-  private handleConnectedMessage(payload: ConnectedPayload): void {
-    logger.info('WS', `Connected as user ${payload.userId}, subscribed to ${payload.tripCount} trips`);
-
-    // Update subscribed trips set
-    this.subscribedTrips.clear();
-    payload.trips.forEach(tripId => this.subscribedTrips.add(tripId));
-  }
-
-  /**
-   * Handle event messages (trip events, chat, location, etc.)
-   */
-  private handleEventMessage(payload: unknown): void {
-    if (!payload || typeof payload !== 'object') {
-      logger.warn('WS', 'Invalid event payload');
-      return;
-    }
-
-    const event = payload as ServerEvent;
-
-    // Try to parse as notification first
-    const notificationResult = ZodNotificationSchema.safeParse(payload);
-    if (notificationResult.success) {
-      const notification = notificationResult.data;
-      logger.debug('WS', `Received notification: ${notification.type}`);
-      useNotificationStore.getState().handleIncomingNotification(notification);
-      this.callbacks.onMessage?.(notification);
-      return;
-    }
-
-    // Handle as ServerEvent
-    if (event.type) {
-      logger.debug('WS', `Received event: ${event.type}`);
-
-      // Handle location events
-      if (isLocationEvent(event) && event.tripId) {
-        this.handleLocationEvent(event, event.tripId);
-      }
-
-      // Handle chat events
-      if (isChatEvent(event)) {
-        this.handleChatEvent(event);
-      }
-
-      // Forward to callbacks
-      this.callbacks.onMessage?.(event);
+      await this.handleConnectionError(tripId, callbacks);
     }
   }
 
@@ -258,7 +163,7 @@
           timestamp: number;
         }
       };
-
+      
       if (userId && location) {
         useLocationStore.getState().updateMemberLocation(tripId, {
           userId,
@@ -272,38 +177,44 @@
         });
       }
     } else if (event.type === 'LOCATION_SHARING_CHANGED' && event.payload) {
+      // Handle location sharing status changes if needed
       const { userId, isSharingEnabled } = event.payload as {
         userId: string;
         isSharingEnabled: boolean;
       };
+      
+      // You might want to update UI or take other actions based on this event
       logger.debug('WS', `User ${userId} ${isSharingEnabled ? 'enabled' : 'disabled'} location sharing`);
     }
   }
 
   private handleChatEvent(event: ServerEvent): void {
-<<<<<<< HEAD
-    const { useChatStore } = require('../store/useChatStore');
-
-=======
     // Forward the chat event to the chat store
     const { useChatStore } = require('../features/chat/store');
     
     // Add detailed logging of the raw event
->>>>>>> ee4b6461
     logger.debug('WS', 'Received chat event type:', event.type);
-
-    // Handle CHAT_MESSAGE_SEND as MESSAGE_SENT
+    logger.debug('WS', 'Raw event data:', JSON.stringify(event, null, 2));
+    
+    // Special handling for CHAT_MESSAGE_SEND events (not in the ServerEventType enum)
+    // Use type assertion to handle custom event type
     const eventType = event.type as string;
     if (eventType === 'CHAT_MESSAGE_SEND') {
+      logger.debug('WS', 'Handling CHAT_MESSAGE_SEND event as MESSAGE_SENT');
+      
       try {
         const payload = event.payload as {
           messageId: string;
           tripId: string;
           content: string;
-          user: { id: string; name: string; avatar?: string };
+          user: {
+            id: string;
+            name: string;
+            avatar?: string;
+          };
           timestamp: string;
         };
-
+        
         const mappedEvent = {
           id: event.id,
           type: 'MESSAGE_SENT',
@@ -314,23 +225,28 @@
             message: {
               id: payload.messageId,
               content: payload.content,
-              sender: payload.user,
+              sender: {
+                id: payload.user.id,
+                name: payload.user.name,
+                avatar: payload.user.avatar
+              },
               createdAt: payload.timestamp
             }
           }
         };
-
+        
+        logger.debug('WS', 'Created MESSAGE_SENT event from CHAT_MESSAGE_SEND with message ID:', payload.messageId);
         useChatStore.getState().handleChatEvent(mappedEvent);
         return;
       } catch (error) {
-        logger.error('WS', 'Error handling CHAT_MESSAGE_SEND:', error);
+        logger.error('WS', 'Error handling CHAT_MESSAGE_SEND event:', error);
         return;
       }
     }
-
-    // Map event types to what chat store expects
+    
+    // Map the new event types to the ones expected by the chat store
     let mappedEvent;
-
+    
     switch (event.type) {
       case 'CHAT_MESSAGE_SENT':
         {
@@ -338,10 +254,16 @@
             messageId: string;
             tripId: string;
             content: string;
-            user: { id: string; name: string; avatar?: string };
+            user: {
+              id: string;
+              name: string;
+              avatar?: string;
+            };
             timestamp: string;
           };
-
+          
+          logger.debug('WS', 'Mapping CHAT_MESSAGE_SENT event to MESSAGE_SENT');
+          
           mappedEvent = {
             id: event.id,
             type: 'MESSAGE_SENT',
@@ -352,80 +274,118 @@
               message: {
                 id: payload.messageId,
                 content: payload.content,
-                sender: payload.user,
+                sender: {
+                  id: payload.user.id,
+                  name: payload.user.name,
+                  avatar: payload.user.avatar
+                },
                 createdAt: payload.timestamp
               }
             }
           };
+          
+          logger.debug('WS', 'Created MESSAGE_SENT event with message ID:', payload.messageId);
         }
         break;
-
+        
       case 'CHAT_MESSAGE_EDITED':
         {
-          const payload = event.payload as { messageId: string; tripId: string; content: string };
+          const payload = event.payload as {
+            messageId: string;
+            tripId: string;
+            content: string;
+          };
+          
           mappedEvent = {
             id: event.id,
             type: 'MESSAGE_EDITED',
             tripId: payload.tripId,
             userId: event.userId,
             timestamp: event.timestamp,
-            payload: { messageId: payload.messageId, content: payload.content }
+            payload: {
+              messageId: payload.messageId,
+              content: payload.content
+            }
           };
         }
         break;
-
+        
       case 'CHAT_MESSAGE_DELETED':
         {
-          const payload = event.payload as { messageId: string; tripId: string };
+          const payload = event.payload as {
+            messageId: string;
+            tripId: string;
+          };
+          
           mappedEvent = {
             id: event.id,
             type: 'MESSAGE_DELETED',
             tripId: payload.tripId,
             userId: event.userId,
             timestamp: event.timestamp,
-            payload: { messageId: payload.messageId }
+            payload: {
+              messageId: payload.messageId
+            }
           };
         }
         break;
-
+        
       case 'CHAT_REACTION_ADDED':
         {
           const payload = event.payload as {
             messageId: string;
             tripId: string;
             reaction: string;
-            user: { id: string; name: string; avatar?: string };
-          };
+            user: {
+              id: string;
+              name: string;
+              avatar?: string;
+            };
+          };
+          
           mappedEvent = {
             id: event.id,
             type: 'REACTION_ADDED',
             tripId: payload.tripId,
             userId: event.userId,
             timestamp: event.timestamp,
-            payload: { messageId: payload.messageId, reaction: payload.reaction, user: payload.user }
+            payload: {
+              messageId: payload.messageId,
+              reaction: payload.reaction,
+              user: payload.user
+            }
           };
         }
         break;
-
+        
       case 'CHAT_REACTION_REMOVED':
         {
           const payload = event.payload as {
             messageId: string;
             tripId: string;
             reaction: string;
-            user: { id: string; name: string; avatar?: string };
-          };
+            user: {
+              id: string;
+              name: string;
+              avatar?: string;
+            };
+          };
+          
           mappedEvent = {
             id: event.id,
             type: 'REACTION_REMOVED',
             tripId: payload.tripId,
             userId: event.userId,
             timestamp: event.timestamp,
-            payload: { messageId: payload.messageId, reaction: payload.reaction, userId: payload.user.id }
+            payload: {
+              messageId: payload.messageId,
+              reaction: payload.reaction,
+              userId: payload.user.id
+            }
           };
         }
         break;
-
+        
       case 'CHAT_READ_RECEIPT':
         {
           const payload = event.payload as {
@@ -436,6 +396,9 @@
             userAvatar?: string;
             timestamp: string;
           };
+          
+          logger.debug('WS', 'Mapping CHAT_READ_RECEIPT event');
+          
           mappedEvent = {
             id: event.id,
             type: 'CHAT_READ_RECEIPT',
@@ -444,13 +407,19 @@
             timestamp: event.timestamp,
             payload: {
               messageId: payload.messageId,
-              user: { id: payload.userId, name: payload.userName, avatar: payload.userAvatar },
+              user: {
+                id: payload.userId,
+                name: payload.userName,
+                avatar: payload.userAvatar
+              },
               timestamp: payload.timestamp || event.timestamp
             }
           };
+          
+          logger.debug('WS', 'Created CHAT_READ_RECEIPT event for message ID:', payload.messageId);
         }
         break;
-
+        
       case 'CHAT_TYPING_STATUS':
         {
           const payload = event.payload as {
@@ -459,30 +428,39 @@
             isTyping: boolean;
             username: string;
           };
+          
           mappedEvent = {
             id: event.id,
             type: 'TYPING_STATUS',
             tripId: payload.tripId,
             userId: event.userId,
             timestamp: event.timestamp,
-            payload: { userId: payload.userId, isTyping: payload.isTyping, username: payload.username }
+            payload: {
+              userId: payload.userId,
+              isTyping: payload.isTyping,
+              username: payload.username
+            }
           };
         }
         break;
-
+        
       default:
+        // Unknown chat event type
         logger.warn('WS', `Unknown chat event type: ${event.type}`);
         return;
     }
-
-    if (mappedEvent) {
-      useChatStore.getState().handleChatEvent(mappedEvent);
-    }
-  }
-
-  private async handleConnectionError(): Promise<void> {
+    
+    // Log the mapped event
+    logger.debug('WS', 'Mapped event type:', mappedEvent?.type);
+    logger.debug('WS', 'Mapped event data:', JSON.stringify(mappedEvent, null, 2));
+    
+    // Forward the mapped event to the chat store
+    useChatStore.getState().handleChatEvent(mappedEvent);
+  }
+
+  private async handleConnectionError(tripId: string, callbacks?: ConnectionCallbacks): Promise<void> {
     this.reconnectAttempts++;
-
+    
     if (this.reconnectAttempts <= this.maxReconnectAttempts) {
       const delay = Math.min(1000 * Math.pow(2, this.reconnectAttempts - 1), 30000);
       logger.debug('WS', `Attempting reconnection in ${delay}ms`, {
@@ -491,73 +469,17 @@
       });
 
       await new Promise(resolve => setTimeout(resolve, delay));
-      return this.connect();
-    }
-
+      return this.connect(tripId, callbacks);
+    }
+    
     logger.error('WS', 'Max reconnection attempts reached');
     this.disconnect();
   }
 
-  private async reconnect(): Promise<void> {
+  private async reconnect(tripId: string, callbacks?: ConnectionCallbacks): Promise<void> {
     this.disconnect();
     await new Promise(resolve => setTimeout(resolve, 1000));
-    await this.connect();
-  }
-
-  /**
-   * Subscribe to a specific trip's events
-   * Used when user joins a new trip while connected
-   */
-  public subscribeToTrip(tripId: string): boolean {
-    if (!this.connection?.isConnected()) {
-      logger.warn('WS', 'Cannot subscribe to trip: not connected');
-      return false;
-    }
-
-    if (this.subscribedTrips.has(tripId)) {
-      logger.debug('WS', `Already subscribed to trip: ${tripId}`);
-      return true;
-    }
-
-    return this.connection.send({
-      type: 'subscribe',
-      payload: { tripId }
-    });
-  }
-
-  /**
-   * Unsubscribe from a specific trip's events
-   * Used when user leaves a trip while connected
-   */
-  public unsubscribeFromTrip(tripId: string): boolean {
-    if (!this.connection?.isConnected()) {
-      logger.warn('WS', 'Cannot unsubscribe from trip: not connected');
-      return false;
-    }
-
-    if (!this.subscribedTrips.has(tripId)) {
-      logger.debug('WS', `Not subscribed to trip: ${tripId}`);
-      return true;
-    }
-
-    return this.connection.send({
-      type: 'unsubscribe',
-      payload: { tripId }
-    });
-  }
-
-  /**
-   * Check if subscribed to a specific trip
-   */
-  public isSubscribedToTrip(tripId: string): boolean {
-    return this.subscribedTrips.has(tripId);
-  }
-
-  /**
-   * Get list of subscribed trip IDs
-   */
-  public getSubscribedTrips(): string[] {
-    return Array.from(this.subscribedTrips);
+    await this.connect(tripId, callbacks);
   }
 
   public disconnect(): void {
@@ -569,15 +491,14 @@
     if (this.connection) {
       this.connection.disconnect();
       this.connection = null;
-    }
-
-    this.subscribedTrips.clear();
+      this.currentTripId = null;
+    }
+
     this.reconnectAttempts = 0;
-    this.isConnecting = false;
   }
 
   /**
-   * Pause connection when app goes to background
+   * Pause all WebSocket connections when app goes to background
    */
   public pauseAllConnections(): void {
     if (this.connection) {
@@ -586,33 +507,60 @@
   }
 
   /**
-   * Resume connection when app comes to foreground
+   * Resume all WebSocket connections when app comes to foreground
    */
   public resumeAllConnections(): void {
-    this.connect();
-  }
-
-  /**
-   * Send a message through the WebSocket
-   */
+    if (this.currentTripId) {
+      this.connect(this.currentTripId);
+    }
+  }
+
   public send(type: string, payload: Record<string, unknown>): boolean {
-    if (!this.connection?.isConnected()) {
+    logger.debug('WS', `send method called with type: ${type}`);
+    
+    if (!this.connection) {
+      logger.error('WS', 'Cannot send message, no connection object');
+      return false;
+    }
+    
+    if (!this.isConnected()) {
       logger.error('WS', 'Cannot send message, not connected');
       return false;
     }
-
-    const userId = useAuthStore.getState().user?.id;
-    if (!userId) {
-      logger.error('WS', 'Cannot send message, no user ID');
-      return false;
-    }
-
-    return this.connection.send({ type, payload: { ...payload, userId } });
-  }
-
-  /**
-   * Send a chat message
-   */
+    
+    if (!this.currentTripId) {
+      logger.error('WS', 'Cannot send message, no current trip ID');
+      return false;
+    }
+    
+    try {
+      const userId = useAuthStore.getState().user?.id;
+      if (!userId) {
+        logger.error('WS', 'Cannot send message, no user ID');
+        return false;
+      }
+      
+      const message = {
+        type,
+        tripId: this.currentTripId,
+        userId,
+        payload
+      };
+      
+      logger.debug('WS', `Sending message of type ${type} to trip ${this.currentTripId}`);
+      logger.debug('WS', 'Message payload:', JSON.stringify(payload, null, 2));
+      
+      const result = this.connection.send(message);
+      logger.debug('WS', `Message send result: ${result ? 'success' : 'failure'}`);
+      
+      return result;
+    } catch (error) {
+      logger.error('WS', 'Error sending message:', error);
+      return false;
+    }
+  }
+
+  // Simplified method to send chat messages
   public sendChatMessage(tripId: string, content: string, messageId: string): boolean {
     const user = useAuthStore.getState().user;
     if (!user) {
@@ -620,7 +568,7 @@
       return false;
     }
 
-    return this.send('CHAT_MESSAGE_SEND', {
+    const messagePayload = {
       tripId,
       content,
       messageId,
@@ -630,47 +578,64 @@
         avatar: user.profilePicture
       },
       timestamp: new Date().toISOString()
-    });
-  }
-
-  /**
-   * Send typing status
-   */
+    };
+
+    return this.send('CHAT_MESSAGE_SEND', messagePayload);
+  }
+
+  // Simplified method to send typing status
   public sendTypingStatus(tripId: string, isTyping: boolean): boolean {
     const user = useAuthStore.getState().user;
     if (!user) {
-      return false;
-    }
-
-    return this.send('TYPING_STATUS', {
+      logger.error('WS', 'Cannot send typing status, user not logged in');
+      return false;
+    }
+
+    const typingPayload = {
       tripId,
       isTyping,
       userId: user.id,
       username: user.username || user.firstName || 'You'
-    });
-  }
-
-  /**
-   * Send read receipt
-   */
+    };
+
+    return this.send('TYPING_STATUS', typingPayload);
+  }
+
+  public isConnected(): boolean {
+    const connected = this.connection?.isConnected() || false;
+    logger.debug('WS', `WebSocketManager.isConnected() called, result: ${connected}`);
+    return connected;
+  }
+
   public sendReadReceipt(tripId: string, messageId: string): boolean {
-    const user = useAuthStore.getState().user;
-    if (!user) {
-      return false;
-    }
-
-    return this.send('READ_RECEIPT', {
-      tripId,
-      messageId,
-      userId: user.id,
-      userName: user.username || user.firstName || 'You',
-      userAvatar: user.profilePicture,
-      timestamp: new Date().toISOString()
-    });
-  }
-
-  public isConnected(): boolean {
-    return this.connection?.isConnected() || false;
+    logger.debug('WS', `Sending read receipt for message ${messageId} in trip ${tripId}`);
+    
+    if (!this.connection || !this.connection.isConnected()) {
+      logger.warn('WS', 'Cannot send read receipt: WebSocket not connected');
+      return false;
+    }
+    
+    try {
+      const { user } = useAuthStore.getState();
+      if (!user) {
+        logger.warn('WS', 'Cannot send read receipt: User not authenticated');
+        return false;
+      }
+      
+      const payload = {
+        tripId,
+        messageId,
+        userId: user.id,
+        userName: user.username || user.firstName || 'You',
+        userAvatar: user.profilePicture,
+        timestamp: new Date().toISOString()
+      };
+      
+      return this.send('READ_RECEIPT', payload);
+    } catch (error) {
+      logger.error('WS', 'Error sending read receipt:', error);
+      return false;
+    }
   }
 }
 
