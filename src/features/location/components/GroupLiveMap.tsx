<<<<<<< HEAD
import React, { useEffect, useState, useRef, useCallback } from 'react';
import {
  View,
  Text,
  StyleSheet,
  InteractionManager,
  Platform,
  Pressable,
  ActivityIndicator,
} from 'react-native';
import MapView, { Marker, Callout, PROVIDER_GOOGLE, Region } from 'react-native-maps';
=======
import React, { useEffect, useState, useRef, useCallback, useMemo } from 'react';
import { View, Text, StyleSheet, InteractionManager, Platform, Pressable, ActivityIndicator } from 'react-native';
import MapView, { Marker, PROVIDER_GOOGLE, Region } from 'react-native-maps';
>>>>>>> b4f920f2
import { useAppTheme } from '@/src/theme/ThemeProvider';
import { useLocationStore } from '../store/useLocationStore';
import { useAuthStore } from '@/src/features/auth/store';
import { Trip } from '@/src/features/trips/types';
<<<<<<< HEAD
import { AlertCircle } from 'lucide-react-native';
import { getMemberColor, TripMember } from '../utils/memberColors';
import { LocationSharingToggle } from './LocationSharingToggle';
import { Surface } from 'react-native-paper';
import { Theme } from '@/src/theme/types';
=======
import { AlertCircle, Info } from 'lucide-react-native';
import { LocationSharingToggle } from './LocationSharingToggle';
import { Surface } from 'react-native-paper';
import { Theme } from '@/src/theme/types';
import { logger } from '@/src/utils/logger';
>>>>>>> b4f920f2

const DEFAULT_COORDINATES = {
  latitude: 37.7749,
  longitude: -122.4194,
  latitudeDelta: 0.05,
  longitudeDelta: 0.05,
};

interface GroupLiveMapProps {
  trip: Trip;
  onClose: () => void;
  isStandalone?: boolean;
  supabaseLocations: {
    locations: any[];
    isLoading: boolean;
    error: string | null;
    connectionStatus: string;
  };
}

<<<<<<< HEAD
export const GroupLiveMap: React.FC<GroupLiveMapProps> = ({
  trip,
  onClose,
  isStandalone = false,
=======
// DEV-only debug helper – prints consistent prefixed logs
const dbg = (label: string, payload?: any) => {
  if (__DEV__) {
    // eslint-disable-next-line no-console
    console.log(`[MapDebug] ${label}`, payload ?? '');
  }
};

export const GroupLiveMap: React.FC<GroupLiveMapProps> = ({ 
  trip, 
  onClose, 
  isStandalone = false,
  supabaseLocations 
>>>>>>> b4f920f2
}) => {
  const { theme } = useAppTheme();
  const mapRef = useRef<MapView>(null);
  const isMountedRef = useRef(true); // Track if component is mounted
  const hasCalledFitToMarkersRef = useRef(false); // Prevent duplicate fitToMarkers calls
  const { user } = useAuthStore();
  const {
    isLocationSharingEnabled,
    currentLocation,
    memberLocations,
    startLocationTracking,
    stopLocationTracking,
    getMemberLocations,
    locationError,
  } = useLocationStore();

  // Calculate initial region from trip destination
  const getInitialRegion = useCallback((): Region => {
    const lat = trip.destination?.coordinates?.lat;
    const lng = trip.destination?.coordinates?.lng;

    if (lat !== undefined && lng !== undefined) {
      return {
        latitude: lat,
        longitude: lng,
        latitudeDelta: 0.05,
        longitudeDelta: 0.05,
      };
    }
    return DEFAULT_COORDINATES;
  }, [trip.destination?.coordinates]);

  const [region] = useState<Region>(getInitialRegion());
  const [isLoading, setIsLoading] = useState<boolean>(true);
  const [mapError, setMapError] = useState<string | null>(null);
  const [mapLoaded, setMapLoaded] = useState<boolean>(false);
  const [mapLoadAttempts, setMapLoadAttempts] = useState<number>(0);

  // Add timeout for loading state
  useEffect(() => {
    if (isLoading && !mapLoaded) {
      const timeout = setTimeout(() => {
        if (!mapLoaded && isLoading) {
          console.log('[MapDebug] Loading timeout reached, forcing map ready state');
          setIsLoading(false);
          setMapLoaded(true);
        }
      }, 8000); // Reduced from 10s to 8s for better UX
      
      return () => clearTimeout(timeout);
    }
  }, [isLoading, mapLoaded]);

  // Use Supabase Realtime location data with defensive check - memoized
  const memberLocationArray = useMemo(() => {
    return supabaseLocations.locations || [];
  }, [supabaseLocations.locations]);

  // Convert trip members to the format needed for color assignment
  const tripMembers: TripMember[] = (trip.members || []).map((m) => ({
    userId: m.userId,
    name: m.name,
    role: m.role,
    joinedAt: m.joinedAt,
  }));

  // Set isMountedRef to false when component unmounts
  useEffect(() => {
    isMountedRef.current = true;
    return () => {
      isMountedRef.current = false;
    };
  }, []);

  // iOS fallback: onMapReady is unreliable on iOS, so use a timeout to hide loading
  useEffect(() => {
    if (Platform.OS === 'ios' && !mapLoaded) {
      const fallbackTimeout = setTimeout(() => {
        if (isMountedRef.current) {
          console.log('[MapDebug] iOS fallback: hiding loading overlay after timeout');
          setMapLoaded(true);
          setIsLoading(false);
        }
      }, 2000);

      return () => clearTimeout(fallbackTimeout);
    }
    return undefined;
  }, [mapLoaded]);

  // Start location tracking and fetch member locations
  useEffect(() => {
    logger.info('GroupLiveMap', `Using Supabase Realtime for location data for trip ${trip.id}`);
    console.log('[MapDebug] Component mounted - initial state:', {
      isLoading,
      mapLoaded,
      mapError,
      tripDestination: trip.destination.coordinates,
      isLocationSharingEnabled,
      Platform: Platform.OS
    });
    
    // Start location tracking for current user
    if (isLocationSharingEnabled) {
      console.log('[MapDebug] Location sharing enabled, starting tracking');
      startLocationTracking(trip.id);
    } else {
      console.log('[MapDebug] Location sharing disabled');
    }
<<<<<<< HEAD

    const fetchLocations = async () => {
      if (!isMountedRef.current) return;

      try {
        setIsLoading(true);
        await getMemberLocations(trip.id);
      } catch (error) {
        if (isMountedRef.current) {
          setMapError('Unable to fetch member locations.');
        }
      } finally {
        if (isMountedRef.current) {
          setIsLoading(false);
        }
      }
    };

    fetchLocations();

    // IMPORTANT: Cleanup on unmount - stop location tracking to prevent memory leaks
    return () => {
      stopLocationTracking();
    };
  }, [
    trip.id,
    isLocationSharingEnabled,
    getMemberLocations,
    startLocationTracking,
    stopLocationTracking,
  ]);
=======
    
    return () => {
      console.log('[MapDebug] Component unmounting');
    };
  }, [trip.id, isLocationSharingEnabled, startLocationTracking]);

  useEffect(() => {
    if (currentLocation && isLocationSharingEnabled) {
      setRegion(prevRegion => ({
        ...prevRegion,
        latitude: currentLocation.coords.latitude,
        longitude: currentLocation.coords.longitude,
      }));
    }
  }, [currentLocation, isLocationSharingEnabled]);
>>>>>>> b4f920f2

  // Memoized fitToMarkers function
  const fitToMarkers = useCallback(() => {
    // Guard: Don't call if unmounted or no map ref
    if (!isMountedRef.current || !mapRef.current) {
      return;
    }
<<<<<<< HEAD

    const markers: { latitude: number; longitude: number }[] = [];

    // Add member locations
    if (memberLocationArray.length > 0) {
      markers.push(
        ...memberLocationArray.map((m) => ({
          latitude: m.location.latitude,
          longitude: m.location.longitude,
        }))
      );
=======
  }, [trip.id, trip.destination.coordinates]);

  // Memoized fitToMarkers function
  const fitToMarkers = useCallback(() => {
    const markers: { latitude: number; longitude: number }[] = [];

    if (Array.isArray(memberLocationArray) && memberLocationArray.length > 0) {
      // Use Supabase location format
      markers.push(...memberLocationArray.map((location: any) => ({
        latitude: location.latitude,
        longitude: location.longitude,
      })));
>>>>>>> b4f920f2
    }

    // Add current user location if sharing
    if (currentLocation && isLocationSharingEnabled) {
      markers.push({
        latitude: currentLocation.coords.latitude,
        longitude: currentLocation.coords.longitude,
      });
    }

<<<<<<< HEAD
    // Add trip destination
    const destLat = trip.destination?.coordinates?.lat;
    const destLng = trip.destination?.coordinates?.lng;
    if (destLat !== undefined && destLng !== undefined) {
=======
    if (trip.destination?.coordinates?.lat !== undefined && trip.destination?.coordinates?.lng !== undefined) {
      const coordinates = trip.destination.coordinates;
>>>>>>> b4f920f2
      markers.push({
        latitude: destLat,
        longitude: destLng,
      });
    }

<<<<<<< HEAD
    // Guard: Don't call fitToCoordinates with empty markers
    if (markers.length === 0) {
      console.log('[MapDebug] fitToMarkers: No markers to fit');
      return;
    }

    console.log('[MapDebug] fitToMarkers: Fitting to', markers.length, 'markers');
    mapRef.current.fitToCoordinates(markers, {
      edgePadding: { top: 50, right: 50, bottom: 50, left: 50 },
      animated: true,
    });
  }, [
    memberLocationArray,
    currentLocation,
    isLocationSharingEnabled,
    trip.destination?.coordinates,
  ]);

  // Fit to markers when map is loaded (ONLY ONCE - do not call in onMapReady)
  useEffect(() => {
    if (mapLoaded && !hasCalledFitToMarkersRef.current) {
      // Only fit if we have member locations or current location
      const hasLocations = memberLocationArray.length > 0 || currentLocation;
      if (hasLocations) {
        hasCalledFitToMarkersRef.current = true;
        InteractionManager.runAfterInteractions(() => {
          if (isMountedRef.current) {
            fitToMarkers();
          }
        });
      }
    }
  }, [mapLoaded, memberLocationArray.length, currentLocation, fitToMarkers]);

  const handleMapReady = useCallback(() => {
    if (!isMountedRef.current) return;

    console.log('[MapDebug] Map ready called');
    console.log('[MapDebug] Initial region:', JSON.stringify(region));
    console.log('[MapDebug] Trip destination:', JSON.stringify(trip.destination?.coordinates));

    setMapLoaded(true);
    setIsLoading(false);

    // NOTE: We do NOT call fitToMarkers here - it's handled by the useEffect above
    // Calling it here AND in useEffect causes double execution and crashes
  }, [region, trip.destination?.coordinates]);

  const handleMapError = useCallback((error: { nativeEvent?: { error?: string } }) => {
    console.error('[MapDebug] Map error occurred:', error?.nativeEvent?.error || error);
    if (isMountedRef.current) {
      setMapError(
        'Error loading the map. Please ensure Google Maps services are available and configured.'
      );
      setMapLoadAttempts((prev) => prev + 1);
      setIsLoading(false);
    }
  }, []);

  const retryLoadMap = useCallback(() => {
    console.log('[MapDebug] Retrying map load.');
=======
    if (mapRef.current && markers.length > 0) {
      mapRef.current.fitToCoordinates(markers, {
        edgePadding: { top: 50, right: 50, bottom: 50, left: 50 },
        animated: true,
      });
    }
  }, [memberLocationArray, currentLocation, isLocationSharingEnabled, trip.destination?.coordinates]);
  
  // Fit to markers when map is loaded and member locations are available
  useEffect(() => {
    if (mapLoaded && (Array.isArray(memberLocationArray) && memberLocationArray.length > 0 || currentLocation)) {
      InteractionManager.runAfterInteractions(() => {
        fitToMarkers();
      });
    }
  }, [mapLoaded, memberLocationArray, currentLocation, fitToMarkers]);

  // Stable map ready handler - doesn't depend on changing state
  const handleMapReady = useCallback(() => {
    dbg('onMapReady → setIsLoading(false) & setMapLoaded(true)');
    // Simple state update without dependencies
    setIsLoading(false);
    setMapLoaded(true);
  }, []);

  // Fired when the native SDK has rendered the first tiles
  const handleMapLoaded = useCallback(() => {
    dbg('onMapLoaded – first tiles are visible');
  }, []);

  // Memoized error handler
  const handleMapError = useCallback((error: any) => {
    const errorDetails = error?.nativeEvent?.error || error?.message || error || 'Unknown map error';
    console.error('[MapDebug] Map error occurred:', errorDetails);
    logger.error('GroupLiveMap', 'Map error:', errorDetails);
    
    // Set appropriate error message based on error type
    let errorMessage = 'Error loading the map.';
    if (typeof errorDetails === 'string') {
      if (errorDetails.includes('Google Play Services')) {
        errorMessage = 'Google Play Services update required. Please update Google Play Services and restart the app.';
      } else if (errorDetails.includes('API key')) {
        errorMessage = 'Google Maps API configuration issue. Please contact support.';
      } else if (errorDetails.includes('network')) {
        errorMessage = 'Network error loading map. Please check your internet connection.';
      } else {
        errorMessage = `Map error: ${errorDetails}`;
      }
    }
    
    setMapError(errorMessage);
    setMapLoadAttempts(prev => prev + 1);
    setIsLoading(false);
    setMapLoaded(false);
  }, []);
  
  // Memoized retry function
  const retryLoadMap = useCallback(() => {
    console.log('[MapDebug] Retrying map load, attempt:', mapLoadAttempts + 1);
>>>>>>> b4f920f2
    setMapError(null);
    setMapLoaded(false);
    setIsLoading(true);
<<<<<<< HEAD
    hasCalledFitToMarkersRef.current = false; // Reset so fitToMarkers can be called again
  }, []);

  const renderMap = () => {
    console.log('[MapDebug] renderMap called with region:', JSON.stringify(region));

    return (
      <MapView
        key={`map-${trip.id}-${Platform.OS}-${mapLoadAttempts}`}
        ref={mapRef}
        style={styles(theme).map}
        provider={Platform.OS === 'android' ? PROVIDER_GOOGLE : undefined}
        initialRegion={region}
        onMapReady={handleMapReady}
        onMapLoaded={() => console.log('[MapDebug] onMapLoaded fired')}
        loadingEnabled={isLoading}
        showsUserLocation={isLocationSharingEnabled}
        showsMyLocationButton
        showsCompass
        // REMOVED: minZoomLevel - causes crashes on iOS with initialRegion
        // minZoomLevel={5}
        maxZoomLevel={20}
        scrollEnabled
        zoomEnabled
        rotateEnabled
      >
        {memberLocationArray.map((m) => {
          if (m.userId === user?.id) return null;

          const memberColor = getMemberColor(tripMembers, m.userId, trip.id);
          const displayName = m.name || `Member ${m.userId.slice(0, 4)}`;

          return (
            <Marker
              key={m.userId}
              coordinate={{ latitude: m.location.latitude, longitude: m.location.longitude }}
              pinColor={memberColor}
            >
              <Callout tooltip style={styles(theme).calloutContainer}>
                <View style={[styles(theme).calloutBubble, { borderColor: memberColor }]}>
                  <View style={[styles(theme).calloutColorDot, { backgroundColor: memberColor }]} />
                  <Text style={styles(theme).calloutText}>{displayName}</Text>
                </View>
                <View style={[styles(theme).calloutArrow, { borderTopColor: memberColor }]} />
              </Callout>
            </Marker>
          );
        })}
        {trip.destination?.coordinates?.lat !== undefined &&
          trip.destination?.coordinates?.lng !== undefined && (
            <Marker
              coordinate={{
                latitude: trip.destination.coordinates.lat,
                longitude: trip.destination.coordinates.lng,
              }}
              title={trip.destination.address || 'Destination'}
              pinColor={theme.colors.primary?.main || 'blue'}
            />
          )}
      </MapView>
    );
  };

  console.log('[GroupLiveMap] Component rendering, tripId:', trip.id);
  console.log(
    '[GroupLiveMap] mapLoaded:',
    mapLoaded,
    'isLoading:',
    isLoading,
    'mapError:',
    mapError
  );
=======
    
    // Force re-render with new key by incrementing attempts
    setMapLoadAttempts(prev => prev + 1);
  }, [mapLoadAttempts]);

  // Memoized markers array to prevent unnecessary re-renders
  const markers = useMemo(() => {
    const markerElements: React.ReactElement[] = [];

    // Member location markers
    if (Array.isArray(memberLocationArray) && memberLocationArray.length > 0) {
      memberLocationArray.forEach((location: any, index: number) => {
        const userId = location.user_id;
        const lat = location.latitude;
        const lng = location.longitude;
        const userName = location.user_name;
        
        // Don't show current user's marker (they see the blue dot)
        if (userId === user?.id) return;
        
        markerElements.push(
          <Marker
            key={`${userId}-${index}`}
            coordinate={{
              latitude: lat,
              longitude: lng,
            }}
            title={userName || 'Trip Member'}
            description={`Last updated: ${new Date().toLocaleTimeString()}`}
          />
        );
      });
    }

    // Trip destination marker
    if (trip.destination.coordinates?.lat && trip.destination.coordinates?.lng) {
      markerElements.push(
        <Marker
          key="destination"
          coordinate={{
            latitude: trip.destination.coordinates.lat,
            longitude: trip.destination.coordinates.lng,
          }}
          title={trip.destination.address || 'Trip Destination'}
          description="Trip Destination"
          pinColor="red"
        />
      );
    }

    return markerElements;
  }, [memberLocationArray, user?.id, trip.destination.coordinates, trip.destination.address]);

  // Add comprehensive state change logging
  useEffect(() => {
    console.log('[MapDebug] State changed:', {
      isLoading,
      mapLoaded,
      mapError: !!mapError,
      mapLoadAttempts,
      locationSharingEnabled: isLocationSharingEnabled,
      memberLocationsCount: memberLocationArray?.length || 0,
      hasCurrentLocation: !!currentLocation,
      tripId: trip.id
    });
  }, [isLoading, mapLoaded, mapError, mapLoadAttempts, isLocationSharingEnabled, memberLocationArray, currentLocation, trip.id]);

  // Log render-time flags so we can see when overlay should hide
  useEffect(() => {
    dbg('render flags', {
      isLoading,
      mapLoaded,
      overlay: isLoading && !mapLoaded,
    });
  }, [isLoading, mapLoaded]);
>>>>>>> b4f920f2

  return (
    <View style={styles(theme).container}>
      <View style={styles(theme).header}>
        <Text style={styles(theme).title}>{isStandalone ? 'Live Map' : 'Group Location'}</Text>
        <Pressable onPress={onClose}>
          <Text style={styles(theme).closeButtonText}>{isStandalone ? 'Back' : 'Close'}</Text>
        </Pressable>
      </View>

      <LocationSharingToggle tripId={trip.id} />

      {!isLocationSharingEnabled && (
        <Surface style={styles(theme).warningContainer} elevation={0}>
          <AlertCircle size={20} color={theme.colors.status.warning?.content || 'orange'} />
          <Text style={styles(theme).warningText}>
            Enable location sharing to see and share live locations.
          </Text>
        </Surface>
      )}

      {locationError && (
        <Surface style={styles(theme).errorContainer} elevation={0}>
          <AlertCircle size={20} color={theme.colors.status.error.content} />
          <Text style={styles(theme).errorText}>{locationError}</Text>
        </Surface>
      )}

      <View style={styles(theme).mapContainer}>
<<<<<<< HEAD
        {renderMap()}
        {isLoading && !mapLoaded && (
=======
        {/* Always render the map - critical for Android */}
        <MapView
          key={`map-${trip.id}-${mapLoadAttempts}`}
          ref={mapRef}
          style={styles(theme).map}
          provider={Platform.OS === 'android' ? PROVIDER_GOOGLE : undefined}
          initialRegion={{
            latitude: trip.destination.coordinates?.lat || DEFAULT_COORDINATES.latitude,
            longitude: trip.destination.coordinates?.lng || DEFAULT_COORDINATES.longitude,
            latitudeDelta: 0.05,
            longitudeDelta: 0.05,
          }}
          onMapReady={handleMapReady}
          onMapLoaded={handleMapLoaded}
          loadingEnabled={false}
          showsUserLocation={isLocationSharingEnabled}
          showsMyLocationButton={Platform.OS === 'android'}
          showsCompass={true}
          showsBuildings={false}
          showsIndoors={false}
          showsPointsOfInterest={false}
          showsScale={false}
          showsTraffic={false}
          minZoomLevel={3}
          maxZoomLevel={20}
          scrollEnabled={true}
          zoomEnabled={true}
          rotateEnabled={false}
          pitchEnabled={false}
          toolbarEnabled={false}
          moveOnMarkerPress={false}
          cacheEnabled={Platform.OS === 'android'}
          // Android-specific optimizations
          {...(Platform.OS === 'android' && {
            googleMapId: undefined,
            animationEnabled: true,
            compassOffset: { x: -10, y: 10 },
            mapPadding: { top: 0, right: 0, bottom: 0, left: 0 }
          })}
        >
          {markers}
        </MapView>
        
        {/* Loading overlay - only show when truly loading */}
        {(isLoading && !mapLoaded) && (
>>>>>>> b4f920f2
          <View style={styles(theme).activityIndicatorContainer}>
            <ActivityIndicator size="large" color={theme.colors.primary?.main || '#FF8F5E'} />
            <Text style={styles(theme).loadingText}>Loading Map...</Text>
          </View>
        )}
        
        {/* Debug overlay to show current state */}
        {__DEV__ && (
          <View style={{
            position: 'absolute',
            top: 10,
            right: 10,
            backgroundColor: 'rgba(0,0,0,0.7)',
            padding: 8,
            borderRadius: 4,
            zIndex: 2000,
          }}>
            <Text style={{ color: 'white', fontSize: 10 }}>
              Loading: {isLoading.toString()}{'\n'}
              MapLoaded: {mapLoaded.toString()}{'\n'}
              ShowOverlay: {(isLoading && !mapLoaded).toString()}
            </Text>
          </View>
        )}
        
        {/* Error overlay */}
        {mapError && (
          <View style={styles(theme).errorOverlay}>
            <AlertCircle size={24} color={theme.colors.status.error.content} />
            <Text style={styles(theme).mapErrorText}>{mapError}</Text>
            {mapLoadAttempts < 3 && Platform.OS === 'android' && (
              <Pressable style={styles(theme).retryButton} onPress={retryLoadMap}>
                <Text style={styles(theme).retryButtonText}>Retry</Text>
              </Pressable>
            )}
<<<<<<< HEAD
            <Text style={styles(theme).mapErrorDetailText}>
              Ensure Google Play Services are up to date if on Android.
            </Text>
=======
            <Text style={styles(theme).mapErrorDetailText}>Ensure Google Play Services are up to date if on Android.</Text>
>>>>>>> b4f920f2
          </View>
        )}
      </View>
    </View>
  );
};

<<<<<<< HEAD
const styles = (theme: Theme) =>
  StyleSheet.create({
    container: {
      flex: 1,
      backgroundColor: theme.colors.background.default,
    },
    header: {
      flexDirection: 'row',
      justifyContent: 'space-between',
      alignItems: 'center',
      padding: theme.spacing.inset.md,
      borderBottomWidth: 1,
      borderBottomColor: theme.colors.border.default,
      backgroundColor: theme.colors.surface.default,
    },
    title: {
      fontSize: theme.typography.size.lg,
      fontWeight: 'bold',
      color: theme.colors.content.primary,
    },
    closeButtonText: {
      fontSize: theme.typography.size.md,
      color: theme.colors.primary.main,
      fontWeight: '500',
    },
    warningContainer: {
      flexDirection: 'row',
      alignItems: 'center',
      padding: theme.spacing.inset.sm,
      backgroundColor: theme.colors.status.warning?.background || '#FFFBEB',
      margin: theme.spacing.inset.sm,
      borderRadius: theme.borderRadius.sm,
    },
    warningText: {
      marginLeft: theme.spacing.inset.xs,
      fontSize: theme.typography.size.sm,
      color: theme.colors.status.warning?.content || '#F59E0B',
    },
    errorContainer: {
      flexDirection: 'row',
      alignItems: 'center',
      padding: theme.spacing.inset.sm,
      backgroundColor: theme.colors.status.error.background,
      margin: theme.spacing.inset.sm,
      borderRadius: theme.borderRadius.sm,
    },
    errorText: {
      marginLeft: theme.spacing.inset.xs,
      fontSize: theme.typography.size.sm,
      color: theme.colors.status.error.content,
    },
    mapContainer: {
      flex: 1,
      position: 'relative',
      backgroundColor: theme.colors.surface.variant,
    },
    map: {
      ...StyleSheet.absoluteFillObject,
    },
    activityIndicatorContainer: {
      ...StyleSheet.absoluteFillObject,
      justifyContent: 'center',
      alignItems: 'center',
      backgroundColor: 'rgba(255, 255, 255, 0.8)',
    },
    loadingText: {
      marginTop: theme.spacing.inset.xs,
      fontSize: theme.typography.size.sm,
      color: theme.colors.content.secondary,
    },
    errorOverlay: {
      ...StyleSheet.absoluteFillObject,
      justifyContent: 'center',
      alignItems: 'center',
      backgroundColor: theme.colors.surface.default,
      padding: theme.spacing.inset.md,
    },
    mapErrorText: {
      fontSize: theme.typography.size.md,
      color: theme.colors.status.error.content,
      textAlign: 'center',
      marginBottom: theme.spacing.inset.sm,
    },
    mapErrorDetailText: {
      fontSize: theme.typography.size.sm,
      color: theme.colors.content.secondary,
      textAlign: 'center',
      marginTop: theme.spacing.inset.xs,
    },
    retryButton: {
      backgroundColor: theme.colors.primary.main,
      paddingVertical: theme.spacing.inset.xs,
      paddingHorizontal: theme.spacing.inset.md,
      borderRadius: theme.borderRadius.md,
      marginTop: theme.spacing.inset.sm,
    },
    retryButtonText: {
      color: theme.colors.primary?.text || '#FFFFFF',
      fontWeight: 'bold',
      fontSize: theme.typography.size.sm,
    },
    // Callout styles for member markers
    calloutContainer: {
      alignItems: 'center',
    },
    calloutBubble: {
      flexDirection: 'row',
      alignItems: 'center',
      backgroundColor: theme.colors.surface.default,
      paddingHorizontal: theme.spacing.inset.sm,
      paddingVertical: theme.spacing.inset.xs,
      borderRadius: theme.borderRadius.md,
      borderWidth: 2,
      shadowColor: '#000',
      shadowOffset: { width: 0, height: 2 },
      shadowOpacity: 0.25,
      shadowRadius: 3.84,
      elevation: 5,
    },
    calloutColorDot: {
      width: 10,
      height: 10,
      borderRadius: 5,
      marginRight: theme.spacing.inset.xs,
    },
    calloutText: {
      fontSize: theme.typography.size.sm,
      fontWeight: '600',
      color: theme.colors.content.primary,
    },
    calloutArrow: {
      width: 0,
      height: 0,
      borderLeftWidth: 8,
      borderRightWidth: 8,
      borderTopWidth: 8,
      borderLeftColor: 'transparent',
      borderRightColor: 'transparent',
      marginTop: -1,
    },
  });
=======
const styles = (theme: Theme) => StyleSheet.create({
  container: {
    flex: 1,
    backgroundColor: theme.colors.background.default,
  },
  header: {
    flexDirection: 'row',
    justifyContent: 'space-between',
    alignItems: 'center',
    padding: theme.spacing.inset.md,
    borderBottomWidth: 1,
    borderBottomColor: theme.colors.border.default,
    backgroundColor: theme.colors.surface.default, 
  },
  title: {
    fontSize: theme.typography.size.lg,
    fontWeight: 'bold',
    color: theme.colors.content.primary,
  },
  closeButtonText: {
    fontSize: theme.typography.size.md,
    color: theme.colors.primary.main,
    fontWeight: '500',
  },
  warningContainer: {
    flexDirection: 'row',
    alignItems: 'center',
    padding: theme.spacing.inset.sm,
    backgroundColor: theme.colors.status.warning?.background || '#FFFBEB',
    margin: theme.spacing.inset.sm,
    borderRadius: theme.borderRadius.sm,
  },
  warningText: {
    marginLeft: theme.spacing.inset.xs,
    fontSize: theme.typography.size.sm,
    color: theme.colors.status.warning?.content || '#F59E0B',
  },
  errorContainer: {
    flexDirection: 'row',
    alignItems: 'center',
    padding: theme.spacing.inset.sm,
    backgroundColor: theme.colors.status.error.background,
    margin: theme.spacing.inset.sm,
    borderRadius: theme.borderRadius.sm,
  },
  errorText: {
    marginLeft: theme.spacing.inset.xs,
    fontSize: theme.typography.size.sm,
    color: theme.colors.status.error.content,
  },
  mapContainer: {
    flex: 1,
    justifyContent: 'center',
    alignItems: 'center',
    backgroundColor: theme.colors.surface.variant,
  },
  map: {
    ...StyleSheet.absoluteFillObject,
  },
  activityIndicatorContainer: {
    ...StyleSheet.absoluteFillObject,
    justifyContent: 'center',
    alignItems: 'center',
    backgroundColor: 'rgba(255, 255, 255, 0.7)',
    zIndex: 1000,
  },
  loadingText: {
    marginTop: theme.spacing.inset.xs,
    fontSize: theme.typography.size.sm,
    color: theme.colors.content.secondary,
  },
  errorOverlay: {
    ...StyleSheet.absoluteFillObject,
    justifyContent: 'center',
    alignItems: 'center',
    backgroundColor: theme.colors.surface.default,
    padding: theme.spacing.inset.md,
  },
  mapErrorText: {
    fontSize: theme.typography.size.md,
    color: theme.colors.status.error.content,
    textAlign: 'center',
    marginBottom: theme.spacing.inset.sm,
  },
   mapErrorDetailText: {
    fontSize: theme.typography.size.sm,
    color: theme.colors.content.secondary,
    textAlign: 'center',
    marginTop: theme.spacing.inset.xs,
  },
  retryButton: {
    backgroundColor: theme.colors.primary.main,
    paddingVertical: theme.spacing.inset.xs,
    paddingHorizontal: theme.spacing.inset.md,
    borderRadius: theme.borderRadius.md,
    marginTop: theme.spacing.inset.sm,
  },
  retryButtonText: {
    // eslint-disable-next-line @typescript-eslint/ban-ts-comment
    // @ts-ignore – palette typing lacks 'content'
    color: (theme.colors.primary as any)?.content || '#FFFFFF',
    fontWeight: 'bold',
    fontSize: theme.typography.size.sm,
  },
}); 
>>>>>>> b4f920f2
<|MERGE_RESOLUTION|>--- conflicted
+++ resolved
@@ -1,4 +1,3 @@
-<<<<<<< HEAD
 import React, { useEffect, useState, useRef, useCallback } from 'react';
 import {
   View,
@@ -10,28 +9,15 @@
   ActivityIndicator,
 } from 'react-native';
 import MapView, { Marker, Callout, PROVIDER_GOOGLE, Region } from 'react-native-maps';
-=======
-import React, { useEffect, useState, useRef, useCallback, useMemo } from 'react';
-import { View, Text, StyleSheet, InteractionManager, Platform, Pressable, ActivityIndicator } from 'react-native';
-import MapView, { Marker, PROVIDER_GOOGLE, Region } from 'react-native-maps';
->>>>>>> b4f920f2
 import { useAppTheme } from '@/src/theme/ThemeProvider';
 import { useLocationStore } from '../store/useLocationStore';
 import { useAuthStore } from '@/src/features/auth/store';
 import { Trip } from '@/src/features/trips/types';
-<<<<<<< HEAD
 import { AlertCircle } from 'lucide-react-native';
 import { getMemberColor, TripMember } from '../utils/memberColors';
 import { LocationSharingToggle } from './LocationSharingToggle';
 import { Surface } from 'react-native-paper';
 import { Theme } from '@/src/theme/types';
-=======
-import { AlertCircle, Info } from 'lucide-react-native';
-import { LocationSharingToggle } from './LocationSharingToggle';
-import { Surface } from 'react-native-paper';
-import { Theme } from '@/src/theme/types';
-import { logger } from '@/src/utils/logger';
->>>>>>> b4f920f2
 
 const DEFAULT_COORDINATES = {
   latitude: 37.7749,
@@ -52,26 +38,10 @@
   };
 }
 
-<<<<<<< HEAD
 export const GroupLiveMap: React.FC<GroupLiveMapProps> = ({
   trip,
   onClose,
   isStandalone = false,
-=======
-// DEV-only debug helper – prints consistent prefixed logs
-const dbg = (label: string, payload?: any) => {
-  if (__DEV__) {
-    // eslint-disable-next-line no-console
-    console.log(`[MapDebug] ${label}`, payload ?? '');
-  }
-};
-
-export const GroupLiveMap: React.FC<GroupLiveMapProps> = ({ 
-  trip, 
-  onClose, 
-  isStandalone = false,
-  supabaseLocations 
->>>>>>> b4f920f2
 }) => {
   const { theme } = useAppTheme();
   const mapRef = useRef<MapView>(null);
@@ -181,7 +151,6 @@
     } else {
       console.log('[MapDebug] Location sharing disabled');
     }
-<<<<<<< HEAD
 
     const fetchLocations = async () => {
       if (!isMountedRef.current) return;
@@ -213,23 +182,6 @@
     startLocationTracking,
     stopLocationTracking,
   ]);
-=======
-    
-    return () => {
-      console.log('[MapDebug] Component unmounting');
-    };
-  }, [trip.id, isLocationSharingEnabled, startLocationTracking]);
-
-  useEffect(() => {
-    if (currentLocation && isLocationSharingEnabled) {
-      setRegion(prevRegion => ({
-        ...prevRegion,
-        latitude: currentLocation.coords.latitude,
-        longitude: currentLocation.coords.longitude,
-      }));
-    }
-  }, [currentLocation, isLocationSharingEnabled]);
->>>>>>> b4f920f2
 
   // Memoized fitToMarkers function
   const fitToMarkers = useCallback(() => {
@@ -237,7 +189,6 @@
     if (!isMountedRef.current || !mapRef.current) {
       return;
     }
-<<<<<<< HEAD
 
     const markers: { latitude: number; longitude: number }[] = [];
 
@@ -249,20 +200,6 @@
           longitude: m.location.longitude,
         }))
       );
-=======
-  }, [trip.id, trip.destination.coordinates]);
-
-  // Memoized fitToMarkers function
-  const fitToMarkers = useCallback(() => {
-    const markers: { latitude: number; longitude: number }[] = [];
-
-    if (Array.isArray(memberLocationArray) && memberLocationArray.length > 0) {
-      // Use Supabase location format
-      markers.push(...memberLocationArray.map((location: any) => ({
-        latitude: location.latitude,
-        longitude: location.longitude,
-      })));
->>>>>>> b4f920f2
     }
 
     // Add current user location if sharing
@@ -273,22 +210,16 @@
       });
     }
 
-<<<<<<< HEAD
     // Add trip destination
     const destLat = trip.destination?.coordinates?.lat;
     const destLng = trip.destination?.coordinates?.lng;
     if (destLat !== undefined && destLng !== undefined) {
-=======
-    if (trip.destination?.coordinates?.lat !== undefined && trip.destination?.coordinates?.lng !== undefined) {
-      const coordinates = trip.destination.coordinates;
->>>>>>> b4f920f2
       markers.push({
         latitude: destLat,
         longitude: destLng,
       });
     }
 
-<<<<<<< HEAD
     // Guard: Don't call fitToCoordinates with empty markers
     if (markers.length === 0) {
       console.log('[MapDebug] fitToMarkers: No markers to fit');
@@ -350,71 +281,10 @@
 
   const retryLoadMap = useCallback(() => {
     console.log('[MapDebug] Retrying map load.');
-=======
-    if (mapRef.current && markers.length > 0) {
-      mapRef.current.fitToCoordinates(markers, {
-        edgePadding: { top: 50, right: 50, bottom: 50, left: 50 },
-        animated: true,
-      });
-    }
-  }, [memberLocationArray, currentLocation, isLocationSharingEnabled, trip.destination?.coordinates]);
-  
-  // Fit to markers when map is loaded and member locations are available
-  useEffect(() => {
-    if (mapLoaded && (Array.isArray(memberLocationArray) && memberLocationArray.length > 0 || currentLocation)) {
-      InteractionManager.runAfterInteractions(() => {
-        fitToMarkers();
-      });
-    }
-  }, [mapLoaded, memberLocationArray, currentLocation, fitToMarkers]);
-
-  // Stable map ready handler - doesn't depend on changing state
-  const handleMapReady = useCallback(() => {
-    dbg('onMapReady → setIsLoading(false) & setMapLoaded(true)');
-    // Simple state update without dependencies
-    setIsLoading(false);
-    setMapLoaded(true);
-  }, []);
-
-  // Fired when the native SDK has rendered the first tiles
-  const handleMapLoaded = useCallback(() => {
-    dbg('onMapLoaded – first tiles are visible');
-  }, []);
-
-  // Memoized error handler
-  const handleMapError = useCallback((error: any) => {
-    const errorDetails = error?.nativeEvent?.error || error?.message || error || 'Unknown map error';
-    console.error('[MapDebug] Map error occurred:', errorDetails);
-    logger.error('GroupLiveMap', 'Map error:', errorDetails);
-    
-    // Set appropriate error message based on error type
-    let errorMessage = 'Error loading the map.';
-    if (typeof errorDetails === 'string') {
-      if (errorDetails.includes('Google Play Services')) {
-        errorMessage = 'Google Play Services update required. Please update Google Play Services and restart the app.';
-      } else if (errorDetails.includes('API key')) {
-        errorMessage = 'Google Maps API configuration issue. Please contact support.';
-      } else if (errorDetails.includes('network')) {
-        errorMessage = 'Network error loading map. Please check your internet connection.';
-      } else {
-        errorMessage = `Map error: ${errorDetails}`;
-      }
-    }
-    
-    setMapError(errorMessage);
-    setMapLoadAttempts(prev => prev + 1);
-    setIsLoading(false);
-    setMapLoaded(false);
-  }, []);
-  
-  // Memoized retry function
-  const retryLoadMap = useCallback(() => {
-    console.log('[MapDebug] Retrying map load, attempt:', mapLoadAttempts + 1);
->>>>>>> b4f920f2
     setMapError(null);
+    setMapLoadAttempts(0);
     setMapLoaded(false);
     setIsLoading(true);
-<<<<<<< HEAD
     hasCalledFitToMarkersRef.current = false; // Reset so fitToMarkers can be called again
   }, []);
 
@@ -487,83 +357,6 @@
     'mapError:',
     mapError
   );
-=======
-    
-    // Force re-render with new key by incrementing attempts
-    setMapLoadAttempts(prev => prev + 1);
-  }, [mapLoadAttempts]);
-
-  // Memoized markers array to prevent unnecessary re-renders
-  const markers = useMemo(() => {
-    const markerElements: React.ReactElement[] = [];
-
-    // Member location markers
-    if (Array.isArray(memberLocationArray) && memberLocationArray.length > 0) {
-      memberLocationArray.forEach((location: any, index: number) => {
-        const userId = location.user_id;
-        const lat = location.latitude;
-        const lng = location.longitude;
-        const userName = location.user_name;
-        
-        // Don't show current user's marker (they see the blue dot)
-        if (userId === user?.id) return;
-        
-        markerElements.push(
-          <Marker
-            key={`${userId}-${index}`}
-            coordinate={{
-              latitude: lat,
-              longitude: lng,
-            }}
-            title={userName || 'Trip Member'}
-            description={`Last updated: ${new Date().toLocaleTimeString()}`}
-          />
-        );
-      });
-    }
-
-    // Trip destination marker
-    if (trip.destination.coordinates?.lat && trip.destination.coordinates?.lng) {
-      markerElements.push(
-        <Marker
-          key="destination"
-          coordinate={{
-            latitude: trip.destination.coordinates.lat,
-            longitude: trip.destination.coordinates.lng,
-          }}
-          title={trip.destination.address || 'Trip Destination'}
-          description="Trip Destination"
-          pinColor="red"
-        />
-      );
-    }
-
-    return markerElements;
-  }, [memberLocationArray, user?.id, trip.destination.coordinates, trip.destination.address]);
-
-  // Add comprehensive state change logging
-  useEffect(() => {
-    console.log('[MapDebug] State changed:', {
-      isLoading,
-      mapLoaded,
-      mapError: !!mapError,
-      mapLoadAttempts,
-      locationSharingEnabled: isLocationSharingEnabled,
-      memberLocationsCount: memberLocationArray?.length || 0,
-      hasCurrentLocation: !!currentLocation,
-      tripId: trip.id
-    });
-  }, [isLoading, mapLoaded, mapError, mapLoadAttempts, isLocationSharingEnabled, memberLocationArray, currentLocation, trip.id]);
-
-  // Log render-time flags so we can see when overlay should hide
-  useEffect(() => {
-    dbg('render flags', {
-      isLoading,
-      mapLoaded,
-      overlay: isLoading && !mapLoaded,
-    });
-  }, [isLoading, mapLoaded]);
->>>>>>> b4f920f2
 
   return (
     <View style={styles(theme).container}>
@@ -593,56 +386,8 @@
       )}
 
       <View style={styles(theme).mapContainer}>
-<<<<<<< HEAD
         {renderMap()}
         {isLoading && !mapLoaded && (
-=======
-        {/* Always render the map - critical for Android */}
-        <MapView
-          key={`map-${trip.id}-${mapLoadAttempts}`}
-          ref={mapRef}
-          style={styles(theme).map}
-          provider={Platform.OS === 'android' ? PROVIDER_GOOGLE : undefined}
-          initialRegion={{
-            latitude: trip.destination.coordinates?.lat || DEFAULT_COORDINATES.latitude,
-            longitude: trip.destination.coordinates?.lng || DEFAULT_COORDINATES.longitude,
-            latitudeDelta: 0.05,
-            longitudeDelta: 0.05,
-          }}
-          onMapReady={handleMapReady}
-          onMapLoaded={handleMapLoaded}
-          loadingEnabled={false}
-          showsUserLocation={isLocationSharingEnabled}
-          showsMyLocationButton={Platform.OS === 'android'}
-          showsCompass={true}
-          showsBuildings={false}
-          showsIndoors={false}
-          showsPointsOfInterest={false}
-          showsScale={false}
-          showsTraffic={false}
-          minZoomLevel={3}
-          maxZoomLevel={20}
-          scrollEnabled={true}
-          zoomEnabled={true}
-          rotateEnabled={false}
-          pitchEnabled={false}
-          toolbarEnabled={false}
-          moveOnMarkerPress={false}
-          cacheEnabled={Platform.OS === 'android'}
-          // Android-specific optimizations
-          {...(Platform.OS === 'android' && {
-            googleMapId: undefined,
-            animationEnabled: true,
-            compassOffset: { x: -10, y: 10 },
-            mapPadding: { top: 0, right: 0, bottom: 0, left: 0 }
-          })}
-        >
-          {markers}
-        </MapView>
-        
-        {/* Loading overlay - only show when truly loading */}
-        {(isLoading && !mapLoaded) && (
->>>>>>> b4f920f2
           <View style={styles(theme).activityIndicatorContainer}>
             <ActivityIndicator size="large" color={theme.colors.primary?.main || '#FF8F5E'} />
             <Text style={styles(theme).loadingText}>Loading Map...</Text>
@@ -678,13 +423,9 @@
                 <Text style={styles(theme).retryButtonText}>Retry</Text>
               </Pressable>
             )}
-<<<<<<< HEAD
             <Text style={styles(theme).mapErrorDetailText}>
               Ensure Google Play Services are up to date if on Android.
             </Text>
-=======
-            <Text style={styles(theme).mapErrorDetailText}>Ensure Google Play Services are up to date if on Android.</Text>
->>>>>>> b4f920f2
           </View>
         )}
       </View>
@@ -692,7 +433,6 @@
   );
 };
 
-<<<<<<< HEAD
 const styles = (theme: Theme) =>
   StyleSheet.create({
     container: {
@@ -833,111 +573,4 @@
       borderRightColor: 'transparent',
       marginTop: -1,
     },
-  });
-=======
-const styles = (theme: Theme) => StyleSheet.create({
-  container: {
-    flex: 1,
-    backgroundColor: theme.colors.background.default,
-  },
-  header: {
-    flexDirection: 'row',
-    justifyContent: 'space-between',
-    alignItems: 'center',
-    padding: theme.spacing.inset.md,
-    borderBottomWidth: 1,
-    borderBottomColor: theme.colors.border.default,
-    backgroundColor: theme.colors.surface.default, 
-  },
-  title: {
-    fontSize: theme.typography.size.lg,
-    fontWeight: 'bold',
-    color: theme.colors.content.primary,
-  },
-  closeButtonText: {
-    fontSize: theme.typography.size.md,
-    color: theme.colors.primary.main,
-    fontWeight: '500',
-  },
-  warningContainer: {
-    flexDirection: 'row',
-    alignItems: 'center',
-    padding: theme.spacing.inset.sm,
-    backgroundColor: theme.colors.status.warning?.background || '#FFFBEB',
-    margin: theme.spacing.inset.sm,
-    borderRadius: theme.borderRadius.sm,
-  },
-  warningText: {
-    marginLeft: theme.spacing.inset.xs,
-    fontSize: theme.typography.size.sm,
-    color: theme.colors.status.warning?.content || '#F59E0B',
-  },
-  errorContainer: {
-    flexDirection: 'row',
-    alignItems: 'center',
-    padding: theme.spacing.inset.sm,
-    backgroundColor: theme.colors.status.error.background,
-    margin: theme.spacing.inset.sm,
-    borderRadius: theme.borderRadius.sm,
-  },
-  errorText: {
-    marginLeft: theme.spacing.inset.xs,
-    fontSize: theme.typography.size.sm,
-    color: theme.colors.status.error.content,
-  },
-  mapContainer: {
-    flex: 1,
-    justifyContent: 'center',
-    alignItems: 'center',
-    backgroundColor: theme.colors.surface.variant,
-  },
-  map: {
-    ...StyleSheet.absoluteFillObject,
-  },
-  activityIndicatorContainer: {
-    ...StyleSheet.absoluteFillObject,
-    justifyContent: 'center',
-    alignItems: 'center',
-    backgroundColor: 'rgba(255, 255, 255, 0.7)',
-    zIndex: 1000,
-  },
-  loadingText: {
-    marginTop: theme.spacing.inset.xs,
-    fontSize: theme.typography.size.sm,
-    color: theme.colors.content.secondary,
-  },
-  errorOverlay: {
-    ...StyleSheet.absoluteFillObject,
-    justifyContent: 'center',
-    alignItems: 'center',
-    backgroundColor: theme.colors.surface.default,
-    padding: theme.spacing.inset.md,
-  },
-  mapErrorText: {
-    fontSize: theme.typography.size.md,
-    color: theme.colors.status.error.content,
-    textAlign: 'center',
-    marginBottom: theme.spacing.inset.sm,
-  },
-   mapErrorDetailText: {
-    fontSize: theme.typography.size.sm,
-    color: theme.colors.content.secondary,
-    textAlign: 'center',
-    marginTop: theme.spacing.inset.xs,
-  },
-  retryButton: {
-    backgroundColor: theme.colors.primary.main,
-    paddingVertical: theme.spacing.inset.xs,
-    paddingHorizontal: theme.spacing.inset.md,
-    borderRadius: theme.borderRadius.md,
-    marginTop: theme.spacing.inset.sm,
-  },
-  retryButtonText: {
-    // eslint-disable-next-line @typescript-eslint/ban-ts-comment
-    // @ts-ignore – palette typing lacks 'content'
-    color: (theme.colors.primary as any)?.content || '#FFFFFF',
-    fontWeight: 'bold',
-    fontSize: theme.typography.size.sm,
-  },
-}); 
->>>>>>> b4f920f2
+  });