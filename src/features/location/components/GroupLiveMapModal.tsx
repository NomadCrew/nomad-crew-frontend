import React from 'react';
import { Modal, StyleSheet, View, Dimensions, TouchableOpacity } from 'react-native';
import { GroupLiveMap } from './GroupLiveMap';
import { Trip } from '@/src/features/trips/types';
import { useAppTheme } from '@/src/theme/ThemeProvider';
import { Theme } from '@/src/theme/types';
import { Portal, IconButton } from 'react-native-paper';
import { BlurView } from 'expo-blur';
import { useLocations } from '@/src/features/trips/hooks/useLocations';

interface GroupLiveMapModalProps {
  visible: boolean;
  onClose: () => void;
  trip: Trip;
}

export const GroupLiveMapModal: React.FC<GroupLiveMapModalProps> = ({ visible, onClose, trip }) => {
  const { theme } = useAppTheme();
  
  // Get location data using the same hook as LocationScreen
  const locations = useLocations({ tripId: trip.id, autoConnect: true });

  return (
    <Modal
      visible={visible}
      animationType="slide"
      transparent={false}
      onRequestClose={onClose}
      statusBarTranslucent
    >
      <View style={styles(theme).container}>
        <GroupLiveMap 
          trip={trip} 
          onClose={onClose} 
          supabaseLocations={locations}
        />
      </View>
    </Modal>
  );
};

<<<<<<< HEAD
const styles = (theme: Theme) =>
  StyleSheet.create({
    container: {
      flex: 1,
      backgroundColor: theme.colors.background.default,
    },
  });
=======
const styles = (theme: Theme) => StyleSheet.create({
  container: {
    flex: 1,
    backgroundColor: theme.colors.background.default,
  },
}); 
>>>>>>> b4f920f2
<|MERGE_RESOLUTION|>--- conflicted
+++ resolved
@@ -39,19 +39,10 @@
   );
 };
 
-<<<<<<< HEAD
 const styles = (theme: Theme) =>
   StyleSheet.create({
     container: {
       flex: 1,
       backgroundColor: theme.colors.background.default,
     },
-  });
-=======
-const styles = (theme: Theme) => StyleSheet.create({
-  container: {
-    flex: 1,
-    backgroundColor: theme.colors.background.default,
-  },
-}); 
->>>>>>> b4f920f2
+  });