import React, { useState } from 'react';
import { StyleSheet, View, ActivityIndicator, Pressable } from 'react-native';
import { Text, Surface, Button } from 'react-native-paper';
import { FlashList, ListRenderItem } from '@shopify/flash-list';
import { useAppTheme } from '@/src/theme/ThemeProvider';
import { Theme } from '@/src/theme/types';
import { useTodos, useUpdateTodo, useDeleteTodo } from '../hooks';
import { TodoItem } from './TodoItem';
import { TodoErrorBoundary } from './TodoErrorBoundary';
import { Todo } from '../types';
import { getColorForUUID } from '@/src/utils/uuidToColor';
import LottieView from 'lottie-react-native';
import { Plus } from 'lucide-react-native';
import { useTripAbility } from '@/src/features/auth/permissions';

interface TodoListProps {
  tripId: string;
  onAddTodoPress?: () => void;
}

const ITEMS_PER_PAGE = 20;

export const TodoList = ({ tripId, onAddTodoPress }: TodoListProps) => {
  return (
    <TodoErrorBoundary>
      <TodoListContent tripId={tripId} onAddTodoPress={onAddTodoPress} />
    </TodoErrorBoundary>
  );
};

const TodoListContent = ({ tripId, onAddTodoPress }: TodoListProps) => {
  const { theme } = useAppTheme();
  const [showCompletionAnimation, setShowCompletionAnimation] = useState(false);
  const [offset, setOffset] = useState(0);

  // Permission checking
  const { ability } = useTripAbility();

  // TanStack Query hooks
  const { data, isLoading, error, refetch } = useTodos(tripId, offset, ITEMS_PER_PAGE);
  const updateTodo = useUpdateTodo();
  const deleteTodo = useDeleteTodo();

  const todos = data?.data ?? [];
  const pagination = data?.pagination;
  const hasMore = pagination ? todos.length < pagination.total : false;

  // Deduplicate the todos by unique id
  const dedupedTodos = React.useMemo(() => {
    const todoMap = new Map<string, Todo>();
    todos.forEach((todo) => {
      todoMap.set(todo.id, todo);
    });
    return Array.from(todoMap.values());
  }, [todos]);

  // Handle pagination
  const handleLoadMore = React.useCallback(() => {
<<<<<<< HEAD
    if (!isLoading && hasMore) {
      setOffset((prev) => prev + ITEMS_PER_PAGE);
    }
  }, [isLoading, hasMore]);
=======
    if (!loading && hasMore) {
      fetchTodos(tripId, (todos || []).length, 20);
    }
  }, [loading, hasMore, (todos || []).length, tripId, fetchTodos]);
>>>>>>> b4f920f2

  const handleRetry = React.useCallback(() => {
    setOffset(0);
    refetch();
  }, [refetch]);

  // Render items
  const renderItem: ListRenderItem<Todo> = React.useCallback(
    ({ item }) => {
      // Check if user can delete this specific todo
      // CASL checks conditions like { createdBy: userId } for members
      // Admins/owners can delete any todo
      const canDeleteTodo = ability.can('delete', {
        __typename: 'Todo' as const,
        id: item.id,
        tripId: item.tripId,
        createdBy: item.createdBy,
      });

      return (
        <TodoItem
          todo={item}
          onComplete={async () => {
            const newStatus = item.status === 'COMPLETE' ? 'INCOMPLETE' : 'COMPLETE';
            return new Promise<Todo>((resolve, reject) => {
              updateTodo.mutate(
                { tripId, id: item.id, input: { status: newStatus } },
                {
                  onSuccess: (updatedTodo) => {
                    if (updatedTodo.status === 'COMPLETE') {
                      setShowCompletionAnimation(true);
                      setTimeout(() => setShowCompletionAnimation(false), 2000);
                    }
                    resolve(updatedTodo);
                  },
                  onError: (error) => {
                    reject(error);
                  },
                }
              );
            });
          }}
          onDelete={
            canDeleteTodo
              ? async () => {
                  return new Promise<void>((resolve, reject) => {
                    deleteTodo.mutate(
                      { tripId, id: item.id },
                      {
                        onSuccess: () => resolve(),
                        onError: (error) => reject(error),
                      }
                    );
                  });
                }
              : undefined
          }
          disabled={isLoading}
          textColor={getColorForUUID(item.createdBy)}
        />
      );
    },
    [isLoading, updateTodo, deleteTodo, tripId, ability]
  );

<<<<<<< HEAD
  if (isLoading && todos.length === 0) {
=======
  if (loading && (todos || []).length === 0) {
>>>>>>> b4f920f2
    return (
      <Surface style={styles(theme).centerContainer} pointerEvents="box-none">
        <ActivityIndicator size="large" color={theme.colors.primary.main} />
      </Surface>
    );
  }

  if (error) {
    return (
      <Surface style={styles(theme).centerContainer} pointerEvents="box-none">
        <Text style={styles(theme).errorText}>
          {error instanceof Error ? error.message : 'Failed to load todos'}
        </Text>
        <Button mode="contained" onPress={handleRetry}>
          Retry
        </Button>
      </Surface>
    );
  }

  if ((todos || []).length === 0) {
    return (
      <View style={styles(theme).container}>
        <Surface style={styles(theme).centerContainer} pointerEvents="box-none">
          <Text style={styles(theme).emptyText}>No to dos yet. Create your first one!</Text>
        </Surface>

        {/* Add Todo FAB */}
        <Pressable
          onPress={onAddTodoPress}
          style={({ pressed }) => [styles(theme).addTodoFab, { opacity: pressed ? 0.8 : 1 }]}
        >
          <Plus size={28} color={theme.colors.primary.main} strokeWidth={2.5} />
        </Pressable>
      </View>
    );
  }

  return (
    <View style={styles(theme).container}>
      {/* Completion animation overlay */}
      {showCompletionAnimation && (
        <View style={styles(theme).overlay}>
          <LottieView
            source={require('@/assets/animations/confetti.json')}
            autoPlay
            loop={false}
            onAnimationFinish={() => setShowCompletionAnimation(false)}
            style={StyleSheet.absoluteFill}
          />
        </View>
      )}

      <FlashList<Todo>
        data={dedupedTodos}
        renderItem={renderItem}
        keyExtractor={(item) => item.id}
        onEndReached={handleLoadMore}
        onEndReachedThreshold={0.5}
        ListFooterComponent={
          isLoading ? (
            <ActivityIndicator style={styles(theme).loader} color={theme.colors.primary.main} />
          ) : null
        }
      />

      {/* Add Todo FAB */}
      <Pressable
        onPress={onAddTodoPress}
        style={({ pressed }) => [styles(theme).addTodoFab, { opacity: pressed ? 0.8 : 1 }]}
      >
        <Plus size={28} color={theme.colors.primary.main} strokeWidth={2.5} />
      </Pressable>
    </View>
  );
};

const styles = (theme: Theme) =>
  StyleSheet.create({
    container: {
      flex: 1,
      position: 'relative',
    },
    centerContainer: {
      flex: 1,
      justifyContent: 'center',
      alignItems: 'center',
      padding: theme.spacing.inset.lg,
      backgroundColor: theme.colors.surface.variant,
      borderRadius: 24,
      borderWidth: 1,
      borderColor: 'rgba(0, 0, 0, 0.08)',
      shadowColor: 'transparent',
      shadowOffset: { width: 0, height: 0 },
      shadowOpacity: 0,
      shadowRadius: 0,
      elevation: 0,
    },
    overlay: {
      position: 'absolute',
      top: 0,
      left: 0,
      right: 0,
      bottom: 0,
      zIndex: 10,
    },
    loader: {
      padding: theme.spacing.inset.md,
      borderWidth: 1,
      borderColor: 'rgba(0, 0, 0, 0.08)',
      shadowColor: 'transparent',
      shadowOffset: { width: 0, height: 0 },
      shadowOpacity: 0,
      shadowRadius: 0,
      elevation: 0,
    },
    errorText: {
      ...theme.typography.body.medium,
      color: theme.colors.content.secondary,
      marginBottom: theme.spacing.stack.md,
      textAlign: 'center',
    },
    emptyText: {
      ...theme.typography.body.medium,
      color: theme.colors.content.secondary,
      textAlign: 'center',
      marginBottom: theme.spacing.stack.md,
    },
    addButton: {
      borderRadius: 12,
      paddingVertical: 8,
      paddingHorizontal: 24,
      elevation: 2,
      minWidth: 120,
    },
    buttonLabel: {
      ...theme.typography.button.medium,
      fontSize: 14,
      letterSpacing: 0.5,
    },
    reconnectingBanner: {
      padding: theme.spacing.inset.sm,
      backgroundColor: theme.colors.content.secondary,
      marginBottom: theme.spacing.stack.sm,
    },
    reconnectingText: {
      ...theme.typography.body.small,
      color: theme.colors.content.primary,
      textAlign: 'center',
    },
    addTodoFab: {
      position: 'absolute',
      bottom: 20,
      right: 20,
      backgroundColor: theme.colors.surface.default,
      borderRadius: 28,
      width: 56,
      height: 56,
      justifyContent: 'center',
      alignItems: 'center',
      elevation: 4, // For Android shadow
      shadowColor: '#000', // For iOS shadow
      shadowOffset: { width: 0, height: 2 },
      shadowOpacity: 0.2,
      shadowRadius: 2,
    },
  });<|MERGE_RESOLUTION|>--- conflicted
+++ resolved
@@ -56,17 +56,10 @@
 
   // Handle pagination
   const handleLoadMore = React.useCallback(() => {
-<<<<<<< HEAD
     if (!isLoading && hasMore) {
       setOffset((prev) => prev + ITEMS_PER_PAGE);
     }
   }, [isLoading, hasMore]);
-=======
-    if (!loading && hasMore) {
-      fetchTodos(tripId, (todos || []).length, 20);
-    }
-  }, [loading, hasMore, (todos || []).length, tripId, fetchTodos]);
->>>>>>> b4f920f2
 
   const handleRetry = React.useCallback(() => {
     setOffset(0);
@@ -132,11 +125,7 @@
     [isLoading, updateTodo, deleteTodo, tripId, ability]
   );
 
-<<<<<<< HEAD
   if (isLoading && todos.length === 0) {
-=======
-  if (loading && (todos || []).length === 0) {
->>>>>>> b4f920f2
     return (
       <Surface style={styles(theme).centerContainer} pointerEvents="box-none">
         <ActivityIndicator size="large" color={theme.colors.primary.main} />
