import { z } from 'zod';

// --- Base Components ---

// Using zod for runtime validation of incoming notification data
const NotificationIdSchema = z.string().uuid(); // Assuming backend uses UUIDs
const IsoTimestampSchema = z.string().datetime({ offset: true }); // Expect ISO 8601 format

// Define schemas for specific metadata structures
// Backend sends camelCase with ID suffix (invitationID, tripID, inviterID)
const TripInvitationMetadataSchema = z.object({
  invitationID: z.string(),
  tripID: z.string(),
  tripName: z.string(),
  inviterName: z.string(),
  inviterID: z.string(),
});

const ChatMessageMetadataSchema = z.object({
  chatID: z.string(),
  messageID: z.string(),
  senderName: z.string(),
  messagePreview: z.string(),
});

const MemberAddedMetadataSchema = z.object({
  tripID: z.string(),
  tripName: z.string(),
  addedUserID: z.string(),
  addedUserName: z.string(),
  adderUserID: z.string(),
  adderUserName: z.string(),
});

// TripUpdateMetadata - backend sends ID suffix for IDs
const TripUpdateMetadataSchema = z.object({
  tripID: z.string(),
  tripName: z.string(),
  updaterName: z.string(),
  changedFields: z.array(z.string()),
});

// Base schema for any notification - use this for parsing WS messages
const NotificationBaseSchema = z.object({
  id: NotificationIdSchema,
  message: z.string(),
  read: z.boolean(),
  createdAt: IsoTimestampSchema,
});

// Generic/fallback schema for unknown notification types
// This captures any notification with a string type and arbitrary metadata
const GenericNotificationSchema = NotificationBaseSchema.extend({
  type: z.string(),
  metadata: z.record(z.unknown()).optional(),
});

// Define known notification types as a Zod enum
// Note: Backend may send TRIP_INVITATION_RECEIVED for new invitations
const NotificationTypeEnum = z.enum([
  'TRIP_INVITATION',
  'TRIP_INVITATION_RECEIVED', // Backend sends this type
  'CHAT_MESSAGE',
  'MEMBER_ADDED',
  'TRIP_UPDATE',
  'UNKNOWN', // Added for fallback case
]);

// --- Zod Schema for Discriminated Union (for Notification Validation) ---
// Define individual schemas for each notification type extending the base

export const ZodNotificationSchema = z.discriminatedUnion('type', [
  NotificationBaseSchema.extend({
    type: z.literal('TRIP_INVITATION'),
    metadata: TripInvitationMetadataSchema,
  }),
  // Backend sends TRIP_INVITATION_RECEIVED for new trip invitations
  NotificationBaseSchema.extend({
    type: z.literal('TRIP_INVITATION_RECEIVED'),
    metadata: TripInvitationMetadataSchema,
  }),
  NotificationBaseSchema.extend({
    type: z.literal('CHAT_MESSAGE'),
    metadata: ChatMessageMetadataSchema,
  }),
  NotificationBaseSchema.extend({
    type: z.literal('MEMBER_ADDED'),
    metadata: MemberAddedMetadataSchema,
  }),
  NotificationBaseSchema.extend({
    type: z.literal('TRIP_UPDATE'),
    metadata: TripUpdateMetadataSchema,
  }),
  // Fallback for generic/unknown types
  NotificationBaseSchema.extend({
    type: z.literal('UNKNOWN'),
    metadata: z.record(z.unknown()), // Allows any metadata shape
  }),
]);

// Infer the TypeScript type from the Zod schema
// This becomes the primary Notification type for the application
export type Notification = z.infer<typeof ZodNotificationSchema>;

// --- Specific TypeScript Types (Derived from Zod Schema) ---
// We can still export specific types if needed for clarity or type guards

// Trip invitation can come as either TRIP_INVITATION or TRIP_INVITATION_RECEIVED from backend
export type TripInvitationNotification = Extract<
  Notification,
  { type: 'TRIP_INVITATION' | 'TRIP_INVITATION_RECEIVED' }
>;
export type ChatMessageNotification = Extract<Notification, { type: 'CHAT_MESSAGE' }>;
export type MemberAddedNotification = Extract<Notification, { type: 'MEMBER_ADDED' }>;
export type TripUpdateNotification = Extract<Notification, { type: 'TRIP_UPDATE' }>;
export type GenericNotification = Extract<Notification, { type: 'UNKNOWN' }>;

// --- Type Guards (Using Zod refine or simple checks) ---

export const isTripInvitationNotification = (
  notification: Notification
): notification is TripInvitationNotification => {
<<<<<<< HEAD
  // Backend may send either TRIP_INVITATION or TRIP_INVITATION_RECEIVED
  return (
    notification.type === 'TRIP_INVITATION' || notification.type === 'TRIP_INVITATION_RECEIVED'
  );
=======
  // Zod schema validation is preferred at the entry point
  // but simple type guards can still be useful internally.
  return notification.type === 'TRIP_INVITATION';
>>>>>>> b4f920f2
};

export const isChatMessageNotification = (
  notification: Notification
): notification is ChatMessageNotification => {
  return notification.type === 'CHAT_MESSAGE';
};

export const isMemberAddedNotification = (
  notification: Notification
): notification is MemberAddedNotification => {
  return notification.type === 'MEMBER_ADDED';
};

export const isTripUpdateNotification = (
  notification: Notification
): notification is TripUpdateNotification => {
  return notification.type === 'TRIP_UPDATE';
};

export const isGenericNotification = (
  notification: Notification
): notification is GenericNotification => {
  return notification.type === 'UNKNOWN';
};

// --- API Payloads --- (Keep as is)
export interface MarkNotificationsReadPayload {
  status: 'read';
}

<<<<<<< HEAD
// --- Safe Parse Helper ---
// Parses notification data with fallback for unknown types
// This solves the discriminatedUnion limitation where unknown types fail validation entirely

/**
 * Safely parse a notification from raw data.
 * First attempts to parse as a known notification type using the discriminated union.
 * If that fails, falls back to parsing as a generic notification with UNKNOWN type.
 *
 * @param data - Raw notification data from WebSocket or API
 * @returns Parsed Notification object, or null if parsing fails entirely
 */
export const safeParseNotification = (data: unknown): Notification | null => {
  // First, try to parse as a known notification type
  const knownResult = ZodNotificationSchema.safeParse(data);
  if (knownResult.success) {
    return knownResult.data;
  }

  // If known types fail, try to parse as generic with fallback
  const genericResult = GenericNotificationSchema.safeParse(data);
  if (genericResult.success) {
    // Convert to UNKNOWN type notification
    return {
      ...genericResult.data,
      type: 'UNKNOWN' as const,
      metadata: genericResult.data.metadata ?? {},
    };
  }

  // If even generic parsing fails, return null
  return null;
};

// --- Cleanup / Remove Duplicates ---
// Remove the old NotificationType enum, NotificationStatus enum,
// old individual interfaces, old union type, old type guards,
// and the TripInviteEventSchema/guard as they are now superseded by ZodNotificationSchema.
=======
// --- Cleanup / Remove Duplicates --- 
// Remove the old NotificationType enum, NotificationStatus enum, 
// old individual interfaces, old union type, old type guards, 
// and the TripInviteEventSchema/guard as they are now superseded by ZodNotificationSchema. 

export const NotificationDataSchema = z.object({
  // ... existing fields ...
});

// Example usage if needed for reference (though Supabase will handle events differently)
// export const ParsedNotificationEventSchema = BaseEventSchema.extend({
// ... existing code ...
// }); 
>>>>>>> b4f920f2
<|MERGE_RESOLUTION|>--- conflicted
+++ resolved
@@ -120,16 +120,10 @@
 export const isTripInvitationNotification = (
   notification: Notification
 ): notification is TripInvitationNotification => {
-<<<<<<< HEAD
   // Backend may send either TRIP_INVITATION or TRIP_INVITATION_RECEIVED
   return (
     notification.type === 'TRIP_INVITATION' || notification.type === 'TRIP_INVITATION_RECEIVED'
   );
-=======
-  // Zod schema validation is preferred at the entry point
-  // but simple type guards can still be useful internally.
-  return notification.type === 'TRIP_INVITATION';
->>>>>>> b4f920f2
 };
 
 export const isChatMessageNotification = (
@@ -161,7 +155,6 @@
   status: 'read';
 }
 
-<<<<<<< HEAD
 // --- Safe Parse Helper ---
 // Parses notification data with fallback for unknown types
 // This solves the discriminatedUnion limitation where unknown types fail validation entirely
@@ -199,19 +192,4 @@
 // --- Cleanup / Remove Duplicates ---
 // Remove the old NotificationType enum, NotificationStatus enum,
 // old individual interfaces, old union type, old type guards,
-// and the TripInviteEventSchema/guard as they are now superseded by ZodNotificationSchema.
-=======
-// --- Cleanup / Remove Duplicates --- 
-// Remove the old NotificationType enum, NotificationStatus enum, 
-// old individual interfaces, old union type, old type guards, 
-// and the TripInviteEventSchema/guard as they are now superseded by ZodNotificationSchema. 
-
-export const NotificationDataSchema = z.object({
-  // ... existing fields ...
-});
-
-// Example usage if needed for reference (though Supabase will handle events differently)
-// export const ParsedNotificationEventSchema = BaseEventSchema.extend({
-// ... existing code ...
-// }); 
->>>>>>> b4f920f2
+// and the TripInviteEventSchema/guard as they are now superseded by ZodNotificationSchema.