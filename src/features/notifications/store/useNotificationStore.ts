--- conflicted
+++ resolved
@@ -174,38 +174,6 @@
             logger.error('markAllNotificationsRead failed:', err);
           } finally {
             set({ isMarkingRead: false });
-<<<<<<< HEAD
-=======
-        }
-      },
-
-      handleIncomingNotification: (notification: Notification) => {
-        // Ensure the notification object is valid (basic check)
-        if (!notification || !notification.id || !notification.type) {
-          logger.warn('Received invalid notification object', notification);
-          return;
-        }
-
-        // Handle CHAT_MESSAGE specifically
-        if (isChatMessageNotification(notification)) {
-          set(state => ({
-            // Set the transient state for the toast component to pick up
-            latestChatMessageToast: notification,
-            // Increment count only if the backend marked it as unread
-            // Or potentially if the chat screen for this message isn't active (requires more context)
-            unreadCount: notification.read ? state.unreadCount : state.unreadCount + 1,
-          }));
-          // Note: The UI component displaying the toast will be responsible for calling clearChatToast
-          return; // Don't add chat messages to the persistent notification list
-        }
-
-        // Handle all other notification types
-        set(state => {
-          // Prevent duplicates if the same notification arrives multiple times
-          if (state.notifications.some(n => n.id === notification.id)) {
-            logger.debug('Duplicate notification received, ignoring:', notification.id);
-            return state; // Return current state without modification
->>>>>>> b4f920f2
           }
         },
 
@@ -229,7 +197,6 @@
             return; // Don't add chat messages to the persistent notification list
           }
 
-<<<<<<< HEAD
           // Handle all other notification types
           set((state) => {
             // Prevent duplicates if the same notification arrives multiple times via WS
@@ -254,104 +221,6 @@
               // Decide if receiving a notification should reset pagination/scroll
               // For now, let's not reset offset/hasMore automatically
             };
-=======
-          return {
-            notifications: newNotifications,
-            // Increment count only if the backend marked it as unread
-            unreadCount: notification.read ? state.unreadCount : state.unreadCount + 1,
-            // Decide if receiving a notification should reset pagination/scroll
-            // For now, let's not reset offset/hasMore automatically
-          };
-        });
-      },
-
-      acceptTripInvitation: async (notification: TripInvitationNotification) => {
-        if (get().isHandlingAction) return;
-        if (!isTripInvitationNotification(notification)) {
-          logger.warn('acceptTripInvitation called with non-invite notification:', notification);
-          return;
-        }
-
-        set({ isHandlingAction: true, error: null });
-        const inviteId = notification.metadata.inviteId;
-
-        try {
-          // POST to the backend's business logic endpoint for accepting
-          await api.post(`/v1/invitations/${inviteId}/accept`);
-
-          // Success! We rely on the backend to potentially send a follow-up
-          // real-time message (e.g., MEMBER_ADDED or TRIP_UPDATE) to reflect the change.
-          // Alternatively, we could optimistically remove/update the notification here.
-          // For now, just log success and potentially mark as read locally if desired.
-          logger.info(`Accepted trip invitation: ${inviteId}`);
-
-          // Optional: Mark as read locally after accepting
-          set(state => ({
-             notifications: state.notifications.map(n =>
-               n.id === notification.id ? { ...n, read: true } : n
-             ),
-             // Adjust unreadCount if it was unread
-             unreadCount: !notification.read ? Math.max(0, state.unreadCount - 1) : state.unreadCount,
-          }));
-
-        } catch (err: any) {
-          const errorMessage = err.response?.data?.message || err.message || 'Failed to accept trip invitation';
-          set({ error: errorMessage });
-          logger.error('acceptTripInvitation failed:', err);
-        } finally {
-          set({ isHandlingAction: false });
-        }
-      },
-
-      declineTripInvitation: async (notification: TripInvitationNotification) => {
-        if (get().isHandlingAction) return;
-        if (!isTripInvitationNotification(notification)) {
-          logger.warn('declineTripInvitation called with non-invite notification:', notification);
-          return;
-        }
-
-        set({ isHandlingAction: true, error: null });
-        const inviteId = notification.metadata.inviteId;
-
-        try {
-          await api.post(`/v1/invitations/${inviteId}/decline`);
-          logger.info(`Declined trip invitation: ${inviteId}`);
-
-          set(state => ({
-            notifications: state.notifications.map(n =>
-              n.id === notification.id ? { ...n, read: true, metadata: { ...n.metadata, status: 'declined' } } : n
-            ),
-            unreadCount: !notification.read ? Math.max(0, state.unreadCount - 1) : state.unreadCount,
-          }));
-        } catch (err: any) {
-          const errorMessage = err.response?.data?.message || err.message || 'Failed to decline trip invitation';
-          set({ error: errorMessage });
-          logger.error('declineTripInvitation failed:', err);
-        } finally {
-          set({ isHandlingAction: false });
-        }
-      },
-
-      clearChatToast: () => {
-        set({ latestChatMessageToast: null });
-      },
-
-      // Ensure all notifications are cleared from Zustand and AsyncStorage
-      clearNotifications: async () => {
-        try {
-          // Clear from Zustand state
-          set({
-            notifications: [],
-            unreadCount: 0,
-            latestChatMessageToast: null,
-            isFetching: false,
-            isFetchingUnreadCount: false,
-            isMarkingRead: false,
-            isHandlingAction: false,
-            error: null,
-            offset: 0,
-            hasMore: true, // Reset pagination
->>>>>>> b4f920f2
           });
         },
 
