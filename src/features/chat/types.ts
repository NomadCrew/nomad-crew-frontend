--- conflicted
+++ resolved
@@ -49,13 +49,8 @@
   timestamp: string;
 }
 
-<<<<<<< HEAD
 // WebSocket Event Types
 export type ChatWebSocketEvent =
-=======
-// Real-time Event Types (for reference - handled by Supabase Realtime)
-export type ChatRealtimeEvent = 
->>>>>>> b4f920f2
   | { type: 'chat_message_created'; data: ChatMessage }
   | { type: 'chat_message_updated'; data: ChatMessage }
   | { type: 'chat_message_deleted'; data: { id: string; trip_id: string } }
