--- conflicted
+++ resolved
@@ -12,7 +12,6 @@
 import { Surface } from 'react-native-paper';
 import { useThemedStyles } from '@/src/theme/utils';
 import { useAuthStore } from '@/src/features/auth/store';
-<<<<<<< HEAD
 import { Theme } from '@/src/theme/types';
 import { Trip } from '@/src/features/trips/types';
 import {
@@ -24,10 +23,6 @@
   Activity,
   MessageSquare,
 } from 'lucide-react-native';
-=======
-import { Trip } from '@/src/features/trips/types'; // Updated path
-import { ArrowLeft, ArrowRight, MapPin, Users, UserPlus, Activity, MessageSquare } from 'lucide-react-native';
->>>>>>> b4f920f2
 import { MemberManagementModal } from './MemberManagementModal';
 import { TripStatusUpdateModal } from './TripStatusUpdateModal';
 import { useIsOwner, useIsAdminOrOwner, usePermission } from '@/src/features/auth/permissions';
@@ -254,7 +249,6 @@
 
   return (
     <>
-<<<<<<< HEAD
       <Surface style={styles(theme).actionsCard} elevation={0}>
         <View style={styles(theme).fadeContainer}>
           {needsScrolling && canScrollLeft && (
@@ -282,27 +276,11 @@
             contentContainerStyle={styles(theme).scrollContent}
             onContentSizeChange={handleContentSizeChange}
             onLayout={handleScrollViewLayout}
-=======
-      <Surface style={styles.actionsCard} elevation={0}>
-        <View style={styles.fadeContainer}>
-          {canScrollLeft && (
-            <ArrowLeft size={20} color={styles.contentPrimaryColor} style={styles.arrow} />
-          )}
-          
-          <ScrollView 
-            horizontal 
-            showsHorizontalScrollIndicator={false} 
-            style={styles.actionButtons}
-            onScroll={handleScroll}
-            scrollEventThrottle={16}
-            contentContainerStyle={styles.scrollContent}
->>>>>>> b4f920f2
           >
             {actions.map((action) => (
               <Pressable
                 key={action.label}
                 onPress={action.onPress}
-<<<<<<< HEAD
                 style={({ pressed }) => [styles(theme).actionItem, { opacity: pressed ? 0.6 : 1 }]}
               >
                 <View style={styles(theme).iconContainer}>
@@ -311,32 +289,16 @@
                 <Text style={styles(theme).actionLabel} numberOfLines={1}>
                   {action.label}
                 </Text>
-=======
-                style={({ pressed }) => [
-                  styles.actionItem,
-                  { opacity: pressed ? 0.6 : 1 }
-                ]}
-              >
-                <View style={styles.iconContainer}>
-                  {action.icon({ size: 19, color: styles.primaryColor })}
-                </View>
-                <Text style={styles.actionLabel}>{action.label}</Text>
->>>>>>> b4f920f2
               </Pressable>
             ))}
           </ScrollView>
 
-<<<<<<< HEAD
           {needsScrolling && canScrollRight && (
             <ArrowRight
               size={16}
               color={theme.colors.content.secondary}
               style={styles(theme).arrow}
             />
-=======
-          {canScrollRight && (
-            <ArrowRight size={20} color={styles.contentPrimaryColor} style={styles.arrow} />
->>>>>>> b4f920f2
           )}
         </View>
       </Surface>
@@ -429,7 +391,6 @@
     </>
   );
 };
-<<<<<<< HEAD
 
 const styles = (theme: Theme) =>
   StyleSheet.create({
@@ -480,6 +441,4 @@
       textAlign: 'center',
       maxWidth: 60,
     },
-  });
-=======
->>>>>>> b4f920f2
+  });