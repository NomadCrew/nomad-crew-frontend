--- conflicted
+++ resolved
@@ -1,5 +1,4 @@
 import React, { useEffect, useState, useMemo } from 'react';
-<<<<<<< HEAD
 import {
   View,
   ScrollView,
@@ -8,10 +7,6 @@
   StyleSheet,
   ViewStyle,
 } from 'react-native';
-=======
-import { View, ScrollView, useWindowDimensions, SafeAreaView, StyleSheet, ViewStyle, Text } from 'react-native';
-import { Button } from 'react-native-paper';
->>>>>>> b4f920f2
 import { router } from 'expo-router';
 import { useAppTheme } from '@/src/theme/ThemeProvider';
 import { BentoGrid } from '@/components/ui/BentoGrid';
@@ -29,7 +24,6 @@
 import { useChatStore } from '@/src/features/chat/store';
 import { TripStats } from '@/src/features/trips/components/TripStats';
 import { useThemedStyles } from '@/src/theme/utils';
-<<<<<<< HEAD
 import {
   BaseEventSchema,
   ServerEvent,
@@ -47,8 +41,6 @@
   isTripInvitationNotification,
 } from '@/src/features/notifications/types/notification';
 import { useNotificationStore } from '@/src/features/notifications/store/useNotificationStore';
-=======
->>>>>>> b4f920f2
 import { logger } from '@/src/utils/logger';
 import { useTripPermissions } from '@/src/features/auth/permissions';
 
@@ -74,51 +66,8 @@
     useLocationStore();
   const { connectToChat, fetchMessages } = useChatStore();
 
-<<<<<<< HEAD
   // Set up permission context for this trip
   const { can, isAdminOrOwner, isOwner } = useTripPermissions({ trip });
-=======
-  // Directly use Supabase Realtime hooks
-  const { 
-    messages, 
-    isLoading: isLoadingMessages, 
-    error: messagesError, 
-    sendMessage, 
-    isConnected: isChatConnected 
-  } = useChatMessages({ tripId });
-
-  const { 
-    locations, 
-    isLoading: isLoadingLocations, 
-    error: locationsError, 
-    shareLocation, 
-    isConnected: isLocationConnected 
-  } = useLocations({ tripId });
-
-  const { 
-    users, 
-    isLoading: isLoadingPresence, 
-    error: presenceError, 
-    updatePresence, 
-    isConnected: isPresenceConnected 
-  } = usePresence({ tripId });
-
-  const { 
-    reactions, 
-    isLoading: isLoadingReactions, 
-    error: reactionsError, 
-    addReaction, 
-    isConnected: isReactionsConnected 
-  } = useReactions({ tripId });
-
-  const { 
-    readReceipts, 
-    isLoading: isLoadingReadReceipts, 
-    error: readReceiptsError, 
-    updateLastRead, 
-    isConnected: isReadReceiptsConnected 
-  } = useReadReceipts({ tripId });
->>>>>>> b4f920f2
 
   const styles = useThemedStyles((theme) => {
     const backgroundDefault = theme?.colors?.background?.default || '#FFFFFF';
@@ -201,7 +150,6 @@
 
   // Initialize chat store for compatibility with existing components
   useEffect(() => {
-<<<<<<< HEAD
     logger.info('Trip Detail Screen', `Setting up WebSocket connection for trip ${tripId}`);
     const manager = WebSocketManager.getInstance();
 
@@ -282,20 +230,12 @@
 
     if (isLocationSharingEnabled) {
       startLocationTracking(tripId);
-=======
-    if (isChatConnected) {
-      logger.info('Trip Detail Screen', `Using Supabase Realtime for trip ${tripId}`);
-      // Initialize chat store for compatibility with existing components
-      connectToChat(tripId);
-      fetchMessages(tripId);
->>>>>>> b4f920f2
     }
   }, [tripId, isChatConnected, connectToChat, fetchMessages]);
 
   // Location tracking (independent of realtime system)
   useEffect(() => {
     if (isLocationSharingEnabled) {
-<<<<<<< HEAD
       logger.info(
         'TripDetailScreen',
         `Starting location tracking for trip ${tripId} (state change)`
@@ -306,12 +246,6 @@
         'TripDetailScreen',
         `Stopping location tracking for trip ${tripId} (state change)`
       );
-=======
-      logger.info('TripDetailScreen', `Starting location tracking for trip ${tripId}`);
-      startLocationTracking(tripId);
-    } else {
-      logger.info('TripDetailScreen', `Stopping location tracking for trip ${tripId}`);
->>>>>>> b4f920f2
       stopLocationTracking();
     }
   }, [isLocationSharingEnabled, tripId, startLocationTracking, stopLocationTracking]);
