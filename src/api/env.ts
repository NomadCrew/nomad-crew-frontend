--- conflicted
+++ resolved
@@ -1,49 +1,8 @@
-// Determine if we're in development mode
-const isDev = __DEV__;
-
-// Get the API URL from environment variables with fallback
-const getApiUrl = (): string => {
-  const envUrl = process.env.EXPO_PUBLIC_API_URL;
-  const defaultUrl = 'https://api.nomadcrew.uk';
-
-  if (envUrl) {
-    if (isDev) {
-      console.log('[API Config] Using environment API URL:', envUrl);
-    }
-    return envUrl;
-  }
-
-  if (isDev) {
-    console.log('[API Config] No EXPO_PUBLIC_API_URL set, using default:', defaultUrl);
-  }
-  return defaultUrl;
-};
-
 export const API_CONFIG = {
-  BASE_URL: getApiUrl(),
+  ...((__DEV__ && console.log('API_CONFIG.BASE_URL:', process.env.EXPO_PUBLIC_API_URL || 'https://api.nomadcrew.uk')), {}),
+  BASE_URL: process.env.EXPO_PUBLIC_API_URL || 'https://api.nomadcrew.uk',
   VERSION: process.env.EXPO_PUBLIC_API_VERSION || 'v1',
-  TIMEOUT: 15000, // Increased for slower connections
+  TIMEOUT: 10000,
   RETRY_DELAY: 1000,
   MAX_RETRIES: 3,
-<<<<<<< HEAD
-  WEBSOCKET: {
-    PING_INTERVAL: 30000,
-    PONG_TIMEOUT: 5000,
-    MAX_MISSED_PONGS: 3,
-    RECONNECT_ATTEMPTS: 5,
-    CONNECTION_TIMEOUT: 10000
-  }
-} as const;
-
-// Log full config in development for debugging
-if (isDev) {
-  console.log('[API Config] Full configuration:', {
-    BASE_URL: API_CONFIG.BASE_URL,
-    VERSION: API_CONFIG.VERSION,
-    TIMEOUT: API_CONFIG.TIMEOUT,
-    WEBSOCKET_URL: API_CONFIG.BASE_URL.replace(/^http/, 'ws') + '/v1/ws',
-  });
-}
-=======
-} as const;
->>>>>>> 5b413bce
+} as const;